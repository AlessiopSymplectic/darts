# Changelog

We do our best to avoid the introduction of breaking changes,
but cannot always guarantee backwards compatibility. Changes that may **break code which uses a previous release of Darts** are marked with a "🔴".

## [Unreleased](https://github.com/unit8co/darts/tree/master)

[Full Changelog](https://github.com/unit8co/darts/compare/0.30.0...master)

### For users of the library:

**Improved**

- Added `IQRDetector`, that allows to detect anomalies using the interquartile range algorithm. [#2441] by [Igor Urbanik](https://github.com/u8-igor).
- Added hyperparameters controlling the hidden layer sizes for the feature encoders in `TiDEModel`. [#2408](https://github.com/unit8co/darts/issues/2408) by [eschibli](https://github.com/eschibli).
- Added support for broadcasting to TimeSeries on component and sample level. [#2476](https://https://github.com/unit8co/darts/pull/2476) by [Joel L.](https://github.com/Joelius300).
- Various improvements in the documentation:
  - Made README's forecasting model support table more colorblind-friendly. [#2433](https://github.com/unit8co/darts/pull/2433)
  - Updated the Ray Tune Hyperparameter Optimization example in the [user guide](https://unit8co.github.io/darts/userguide/hyperparameter_optimization.html) to work with the latest `ray` versions (`>=2.31.0`). [#2459](https://github.com/unit8co/darts/pull/2459) by [He Weilin](https://github.com/cnhwl).
  - Indicate that `multi_models=False` induce a lags shift for each step in `output_chunk_length` in `RegressionModel` and `LinearRegressionModel`. [#2511](https://github.com/unit8co/darts/pull/2511) by [Antoine Madrona](https://github.com/madtoinou).
  - Added reference to `timeseries_generation.datetime_attribute_timeseries` in `TimeSeries.add_datetime_attribute` (0-indexing of encoding is enforced). [#2511](https://github.com/unit8co/darts/pull/2511) by [Antoine Madrona](https://github.com/madtoinou).

**Fixed**

<<<<<<< HEAD
- Fixed a bug when using `from_group_dataframe()`, where the resulting time index was not a RangeIndex (as intended). [#2512](https://github.com/unit8co/darts/pull/2512) by [Alessio Pellegrini](https://github.com/AlessiopSymplectic)
=======
- Fixed a bug when using `from_group_dataframe()` with a `time_col` of type integer, where the resulting time index was wrongly converted to a DatetimeIndex. [#2512](https://github.com/unit8co/darts/pull/2512) by [Alessio Pellegrini](https://github.com/AlessiopSymplectic)
>>>>>>> 26c5f393
- Fixed a bug when using `historical_forecasts()` with a pre-trained `RegressionModel` that has no target lags `lags=None` but uses static covariates. [#2426](https://github.com/unit8co/darts/pull/2426) by [Dennis Bader](https://github.com/dennisbader).
- Fixed a bug with `xgboost>=2.1.0`, where multi output regression was not properly handled. [#2426](https://github.com/unit8co/darts/pull/2426) by [Dennis Bader](https://github.com/dennisbader).
- Fixed a bug when using `ShapExplainer.explain()` with some selected `target_components` and a regression model that natively supports multi output regression: The target components were not properly mapped. [#2428](https://github.com/unit8co/darts/pull/2428) by [Dennis Bader](https://github.com/dennisbader).
- Fixed a bug when using `fit()` with a `RegressionModel` that uses an underlying `model` which does not support `sample_weight`. [#2445](https://github.com/unit8co/darts/pull/2445) by [He Weilin](https://github.com/cnhwl).
- Fixed a bug preventing TimeSeries to be divided by xarray or ndarray. [#2476](https://https://github.com/unit8co/darts/pull/2476) by [Joel L.](https://github.com/Joelius300).
- Fixed a bug when using `save()` and `load()` with a `RegressionEnsembleModel` that ensembles any `TorchForecastingModel`. [#2437](https://github.com/unit8co/darts/issues/2437) by [He Weilin](https://github.com/cnhwl).
- Fixed a bug with `CrostonModel`, which actually does not support future covariates. [#2511](https://github.com/unit8co/darts/pull/2511) by [Antoine Madrona](https://github.com/madtoinou).

**Dependencies**

### For developers of the library:

## [0.30.0](https://github.com/unit8co/darts/tree/0.30.0) (2024-06-19)

### For users of the library:

**Improved**

- 🚀🚀 All `GlobalForecastingModel` now support being trained with sample weights (regression-, ensemble-, and neural network models) : [#2404](https://github.com/unit8co/darts/pull/2404), [#2410](https://github.com/unit8co/darts/pull/2410), [#2417](https://github.com/unit8co/darts/pull/2417) and [#2418](https://github.com/unit8co/darts/pull/2418) by [Anton Ragot](https://github.com/AntonRagot) and [Dennis Bader](https://github.com/dennisbader).
  - Added parameters `sample_weight` and `val_sample_weight` to `fit()`, `historical_forecasts()`, `backtest()`, `residuals`, and `gridsearch()` to apply weights to each observation, label (each step in the output chunk), and target component in the training and evaluation set. Supported by both deterministic and probabilistic models. The sample weight can either be `TimeSeries` themselves or built-in weight generators "linear" and "exponential" decay. In case of a `TimeSeries` it is handled identically as the covariates (e.g. pass multiple weight series with multiple target series, relevant time frame extraction is handled automatically for you, ...). You can find an example [here](https://unit8co.github.io/darts/quickstart/00-quickstart.html#Sample-Weights).
- 🚀🚀 Improvements to the Anomaly Detection Module through major refactor. The refactor includes major performance optimization for the majority of processes and improvements to the API, consistency, reliability, and the documentation. Some of these necessary changes come at the cost of breaking changes : [#1477](https://github.com/unit8co/darts/pull/1477) by [Dennis Bader](https://github.com/dennisbader), [Samuele Giuliano Piazzetta](https://github.com/piaz97), [Antoine Madrona](https://github.com/madtoinou), [Julien Herzen](https://github.com/hrzn), [Julien Adda](https://github.com/julien12234).
  - Added an [example notebook](https://unit8co.github.io/darts/examples/22-anomaly-detection-examples.html) that showcases how to use Darts for Time Series Anomaly Detection.
  - Added a new dataset `TaxiNewYorkDataset` for anomaly detection with the number of taxi passengers in New York from the years 2014 and 2015.
  - `FittableWindowScorer` (KMeans, PyOD, and Wasserstein Scorers) now accept any of darts [&#34;per-time&#34; step metrics](https://unit8co.github.io/darts/generated_api/darts.metrics.html) as difference function `diff_fn`.
  - `ForecastingAnomalyModel` is now much faster in generating forecasts (input for the scorers) thanks to optimized historical forecasts. We also added more control over the historical forecasts generation through additional parameters in all model methods.
  - 🔴 Breaking changes:
    - `FittableWindowScorer` (KMeans, PyOD, and Wasserstein Scorers) now expects `diff_fn` to be one of Darts "per-time" step metrics
    - `ForecastingAnomalyModel` : `model` is now enforced to be a `GlobalForecastingModel`
    - `*.eval_accuracy()` : (Aggregators, Detectors, Filtering/Forecasting Anomaly Models, Scorers)
      - renamed method to `eval_metric()` :
      - renamed params `actual_anomalies` to `anomalies`, and `anomaly_score` to `pred_scores`
    - `*.show_anomalies()` : (Filtering/Forecasting Anomaly Models, Scorers)
      - renamed params `actual_anomalies` to `anomalies`
    - `*.fit()` (Filtering/Forecasting Anomaly Models)
      - renamed params `actual_anomalies` to `anomalies`
    - `Scorer.*_from_prediction()` (Scorers)
      - renamed method `eval_accuracy_from_prediction()` to `eval_metric_from_prediction()`
      - renamed params `actual_series` to `series`, and `actual_anomalies` to `anomalies`
    - `darts.ad.utils.eval_accuracy_from_scores` :
      - renamed function to `eval_metric_from_scores`
      - renamed params `actual_anoamlies` to `anomalies`, and `anomaly_score` to `pred_scores`
    - `darts.ad.utils.eval_accuracy_from_binary_prediction` :
      - renamed function to `eval_metric_from_binary_prediction`
      - renamed params `actual_anoamlies` to `anomalies`, and `binary_pred_anomalies` to `pred_anomalies`
    - `darts.ad.utils.show_anomalies_from_scores` :
      - renamed params `series` to `actual_series`, `actual_anomalies` to `anomalies`, `model_output` to `pred_series`, and `anomaly_scores` to `pred_scores`
- Improvements to `TorchForecastingModel` : [#2295](https://github.com/unit8co/darts/pull/2295) by [Bohdan Bilonoh](https://github.com/BohdanBilonoh).
  - Added `dataloader_kwargs` parameters to `fit*()`, `predict*()`, and `find_lr()` for more control over the PyTorch `DataLoader` setup.
  - 🔴 Removed parameter `num_loader_workers` from `fit*()`, `predict*()`, `find_lr()`. You can now set the parameter through the `dataloader_kwargs` dict.
- Improvements to `DataTransformers` :
  - Significant speed up when using `fit`, `fit_transform`, `transform`, and `inverse_transform` on a large number of series. The component masking logic was moved into the parallelized transform methods. [#2401](https://github.com/unit8co/darts/pull/2401) by [Dennis Bader](https://github.com/dennisbader).
- Improvements to `TimeSeries` : [#1477](https://github.com/unit8co/darts/pull/1477) by [Dennis Bader](https://github.com/dennisbader).
  - New method `with_times_and_values()`, which returns a new series with a new time index and new values but with identical columns and metadata as the series called from (static covariates, hierarchy).
  - New method `slice_intersect_times()`, which returns the sliced time index of a series, where the index has been intersected with another series.
  - Method `with_values()` now also acts on array-like `values` rather than only on numpy arrays.
- Improvements to quick start notebook : [#2418](https://github.com/unit8co/darts/pull/2418) by [Dennis Bader](https://github.com/dennisbader).
  - Added examples for using sample weights, forecast start shifting, direct likelihood parameter predictions.
  - Enhanced examples for historical forecasts, backtest and residuals.

**Fixed**

- Fixed a bug when using a `RegressionModel` (that supports validation series) with a validation set: encoders, static covariates, and component-specific lags are now correctly applied to the validation set. [#2383](https://github.com/unit8co/darts/pull/2383) by [Dennis Bader](https://github.com/dennisbader).
- Fixed a bug where `darts.utils.utils.n_steps_between()` did not work properly with custom business frequencies. This affected metrics computation. [#2357](https://github.com/unit8co/darts/pull/2357) by [Dennis Bader](https://github.com/dennisbader).
- Fixed a bug when calling `predict()` with a `MixedCovariatesTorchModel` (e.g. TiDE, N/DLinear, ...), `n<output_chunk_length` and a list of series with length `len(series) < n`, where the predictions did not return the correct number of series. [#2374](https://github.com/unit8co/darts/pull/2374) by [Dennis Bader](https://github.com/dennisbader).
- Fixed a bug when using a `TorchForecastingModel` with stateful torch metrics, where the metrics were incorrectly computed as non-stateful. [#2391](https://github.com/unit8co/darts/pull/2391) by [Tim Rosenflanz](https://github.com/tRosenflanz)

**Dependencies**

- We set an upper version cap on `numpy<2.0.0` until all dependencies have migrated. [#2413](https://github.com/unit8co/darts/pull/2413) by [Dennis Bader](https://github.com/dennisbader).

### For developers of the library:

**Dependencies**

- Improvements to linting via updated pre-commit configurations: [#2324](https://github.com/unit8co/darts/pull/2324) by [Jirka Borovec](https://github.com/borda).
- Improvements to unified linting by switch `isort` to Ruff's rule I. [#2339](https://github.com/unit8co/darts/pull/2339) by [Jirka Borovec](https://github.com/borda)
- Improvements to unified linting by switch `pyupgrade` to Ruff's rule UP. [#2340](https://github.com/unit8co/darts/pull/2340) by [Jirka Borovec](https://github.com/borda)
- Improvements to CI, running lint locally via pre-commit instead of particular tools. [#2327](https://github.com/unit8co/darts/pull/2327) by [Jirka Borovec](https://github.com/borda)

## [0.29.0](https://github.com/unit8co/darts/tree/0.29.0) (2024-04-17)

### For users of the library:

**Improved**

- 🚀🚀 New forecasting model: `TSMixerModel`  as proposed in [this paper](https://arxiv.org/abs/2303.06053). An MLP based model that combines temporal, static and cross-sectional feature information using stacked mixing layers. [#2293](https://github.com/unit8co/darts/pull/2293), by [Dennis Bader](https://github.com/dennisbader) and [Cristof Rojas](https://github.com/cristof-r).
- 🚀🚀 Improvements to metrics, historical forecasts, backtest, and residuals through major refactor. The refactor includes optimization of multiple process and improvements to consistency, reliability, and the documentation. Some of these necessary changes come at the cost of breaking changes. [#2284](https://github.com/unit8co/darts/pull/2284) by [Dennis Bader](https://github.com/dennisbader).
  - **Metrics**:
    - Optimized all metrics, which now run **> n * 20 times faster** than before for series with `n` components/columns. This boosts direct metric computations as well as backtest and residuals computation!
    - Added new metrics:
      - Time aggregated metric `merr()` (Mean Error)
      - Time aggregated scaled metrics  `rmsse()`, and `msse()` : The (Root) Mean Squared Scaled Error.
      - "Per time step" metrics that return a metric score per time step: `err()` (Error), `ae()` (Absolute Error), `se()` (Squared Error), `sle()` (Squared Log Error), `ase()` (Absolute Scaled Error), `sse` (Squared Scaled Error), `ape()` (Absolute Percentage Error), `sape()` (symmetric Absolute Percentage Error), `arre()` (Absolute Ranged Relative Error), `ql` (Quantile Loss)
    - All scaled metrics (`mase()`, ...) now accept `insample` series that can be overlapping into `pred_series` (before they had to end exactly one step before `pred_series`).  Darts will handle the correct time extraction for you.
    - Improvements to the documentation:
      - Added a summary list of all metrics to the [metrics documentation page](https://unit8co.github.io/darts/generated_api/darts.metrics.html)
      - Standardized the documentation of each metric (added formula, improved return documentation, ...)
    - 🔴 Breaking changes:
      - Improved metric output consistency based on the type of input `series`, and the applied reductions. For some scenarios, the output type changed compared to previous Darts versions. You can find a detailed description in the [metric API documentation](https://unit8co.github.io/darts/generated_api/darts.metrics.metrics.html#darts.metrics.metrics.mae).
      - Renamed metric parameter `reduction` to `component_reduction`.
      - Renamed metric parameter `inter_reduction` to `series_reduction`.
      - `quantile_loss()` :
        - Renamed to `mql()` (Mean Quantile Loss).
        - Renamed quantile parameter `tau` to `q`.
        - The metric is now multiplied by a factor `2` to make the loss more interpretable (e.g. for `q=0.5` it is identical to the `MAE`)
      - `rho_risk()` :
        - Renamed to `qr()` (Quantile Risk).
        - Renamed quantile parameter `rho` to `q`.
      - Scaled metrics do not allow seasonality inference anymore with `m=None`.
      - Custom metrics using decorators `multi_ts_support` and `multivariate_support` must now act on multivariate series (possibly containing missing values) instead of univariate series.
  - **Historical Forecasts**:
    - 🔴 Improved historical forecasts output consistency based on the type of input `series` : If `series` is a sequence, historical forecasts will now always return a sequence/list of the same length (instead of trying to reduce to a `TimeSeries` object). You can find a detailed description in the [historical forecasts API documentation](https://unit8co.github.io/darts/generated_api/darts.models.forecasting.linear_regression_model.html#darts.models.forecasting.linear_regression_model.LinearRegressionModel.historical_forecasts).
  - **Backtest**:
    - Metrics are now computed only once on all `series` and `historical_forecasts`, significantly speeding things up when using a large number of `series`.
    - Added support for scaled metrics as `metric` (such as `ase`, `mase`, ...). No extra code required, backtest extracts the correct `insample` series for you.
    - Added support for passing additional metric (-specific) arguments with parameter `metric_kwargs`. This allows for example to parallelize the metric computation with `n_jobs`, customize the metric reduction with `*_reduction`, specify seasonality `m` for scaled metrics, etc.
    - 🔴 Breaking changes:
      - Improved backtest output consistency based on the type of input `series`, `historical_forecast`, and the applied backtest reduction. For some scenarios, the output type changed compared to previous Darts versions. You can find a detailed description in the [backtest API documentation](https://unit8co.github.io/darts/generated_api/darts.models.forecasting.linear_regression_model.html#darts.models.forecasting.linear_regression_model.LinearRegressionModel.backtest).
      - `reduction` callable now acts on `axis=1` rather than `axis=0` to aggregate the metrics per series.
      - Backtest will now raise an error when user supplied `historical_forecasts` don't have the expected format based on input `series` and the `last_points_only` value.
  - **Residuals**: While the default behavior of `residuals()` remains identical, the method is now very similar to `backtest()` but that it computes any "per time step" `metric` on `historical_forecasts` :
    - Added support for multivariate `series`.
    - Added support for all `historical_forecasts()` parameters to generate the historical forecasts for the residuals computation.
    - Added support for pre-computed historical forecasts with parameter `historical_forecasts`.
    - Added support for computing the residuals with any of Darts' "per time step" metric with parameter `metric` (e.g. `err()`, `ae()`, `ape()`, ...). By default, uses `err()` (Error).
    - Added support for passing additional metric arguments with parameter `metric_kwargs`. This allows for example to parallelize the metric computation with `n_jobs`, specify seasonality `m` for scaled metrics, etc.
    - 🔴 Improved residuals output and consistency based on the type of input `series` and `historical_forecast`. For some scenarios, the output type changed compared to previous Darts versions. You can find a detailed description in the [residuals API documentation](https://unit8co.github.io/darts/generated_api/darts.models.forecasting.linear_regression_model.html#darts.models.forecasting.linear_regression_model.LinearRegressionModel.residuals).
- Improvements to `TimeSeries` :
  - `from_group_dataframe()` now supports parallelized creation over the `pandas.DataFrame` groups. This can be enabled with parameter `n_jobs`. [#2292](https://github.com/unit8co/darts/pull/2292) by [Bohdan Bilonoha](https://github.com/BohdanBilonoh).
  - New method `slice_intersect_values()`, which returns the sliced values of a series, where the time index has been intersected with another series. [#2284](https://github.com/unit8co/darts/pull/2284) by [Dennis Bader](https://github.com/dennisbader).
  - Performance boost for methods: `slice_intersect()`, `has_same_time_as()`. [#2284](https://github.com/unit8co/darts/pull/2284) by [Dennis Bader](https://github.com/dennisbader).
- Improvements to forecasting models:
  - Improvements to `RNNModel`, [#2329](https://github.com/unit8co/darts/pull/2329) by [Dennis Bader](https://github.com/dennisbader):
    - 🔴 Enforce `training_length>input_chunk_length` since otherwise, during training the model is never run for as many iterations as it will during prediction.
    - Historical forecasts now correctly infer all possible prediction start points for untrained and pre-trained `RNNModel`.
  - Added a progress bar to `RegressionModel` when performing optimized historical forecasts (`retrain=False` and no autoregression) to display the series-level progress. [#2320](https://github.com/unit8co/darts/pull/2320) by [Dennis Bader](https://github.com/dennisbader).
  - Renamed private `ForecastingModel._is_probabilistic` property to public `supports_probabilistic_prediction`. [#2269](https://github.com/unit8co/darts/pull/2269) by [Felix Divo](https://github.com/felixdivo).
- Other improvements:
  - All `InvertibleDataTransformer` now supports parallelized inverse transformation for `series` being a list of lists of `TimeSeries` (`Sequence[Sequence[TimeSeries]]`). This type represents the output of `historical_forecasts()` when using multiple series with `last_points_only=False`. [#2267](https://github.com/unit8co/darts/pull/2267) by [Alicja Krzeminska-Sciga](https://github.com/alicjakrzeminska).
  - Added [release notes](https://unit8co.github.io/darts/release_notes/RELEASE_NOTES.html) to the Darts Documentation. [#2333](https://github.com/unit8co/darts/pull/2333) by [Dennis Bader](https://github.com/dennisbader).
  - 🔴 Moved around utils functions to clearly separate Darts-specific from non-Darts-specific logic, [#2284](https://github.com/unit8co/darts/pull/2284) by [Dennis Bader](https://github.com/dennisbader):
    - Moved function `generate_index()` from `darts.utils.timeseries_generation` to `darts.utils.utils`
    - Moved functions `retain_period_common_to_all()`, `series2seq()`, `seq2series()`, `get_single_series()` from `darts.utils.utils` to `darts.utils.ts_utils`.

**Fixed**

- Fixed the order of the features when using component-specific lags so that they are grouped by values, then by components (before, they were grouped by components, then by values). [#2272](https://github.com/unit8co/darts/pull/2272) by [Antoine Madrona](https://github.com/madtoinou).
- Fixed a bug when using a dropout with a `TorchForecastingModel` and pytorch lightning versions >= 2.2.0, where the dropout was not properly activated during training. [#2312](https://github.com/unit8co/darts/pull/2312) by [Dennis Bader](https://github.com/dennisbader).
- Fixed a bug when performing historical forecasts with an untrained `TorchForecastingModel` and using covariates, where the historical forecastable time index generation did not take the covariates into account. [#2329](https://github.com/unit8co/darts/pull/2329) by [Dennis Bader](https://github.com/dennisbader).
- Fixed a bug in `quantile_loss`, where the loss was computed on all samples rather than only on the predicted quantiles. [#2284](https://github.com/unit8co/darts/pull/2284) by [Dennis Bader](https://github.com/dennisbader).
- Fixed a segmentation fault that some users were facing when importing a `LightGBMModel`. [#2304](https://github.com/unit8co/darts/pull/2304) by [Dennis Bader](https://github.com/dennisbader).
- Fixed type hint warning "Unexpected argument" when calling `historical_forecasts()` caused by the `_with_sanity_checks` decorator. The type hinting is now properly configured to expect any input arguments and return the output type of the method for which the sanity checks are performed for. [#2286](https://github.com/unit8co/darts/pull/2286) by [Dennis Bader](https://github.com/dennisbader).

### For developers of the library:

- Fixed failing docs build by adding new dependency `lxml_html_clean` for `nbsphinx`. [#2303](https://github.com/unit8co/darts/pull/2303) by [Dennis Bader](https://github.com/dennisbader).
- Bumped `black` from 24.1.1 to 24.3.0. [#2308](https://github.com/unit8co/darts/pull/2308) by [Dennis Bader](https://github.com/dennisbader).
- Bumped `codecov-action` from v2 to v4 and added codecov token as repository secret for codecov upload authentication in CI pipelines. [#2309](https://github.com/unit8co/darts/pull/2309) and [#2312](https://github.com/unit8co/darts/pull/2312) by [Dennis Bader](https://github.com/dennisbader).
- Improvements to linting, switch from `flake8` to Ruff. [#2323](https://github.com/unit8co/darts/pull/2323) by [Jirka Borovec](https://github.com/borda).

## [0.28.0](https://github.com/unit8co/darts/tree/0.28.0) (2024-03-05)

### For users of the library:

**Improved**

- Improvements to `GlobalForecastingModel` :
  - 🚀🚀🚀 All global models (regression and torch models) now support shifted predictions with model creation parameter `output_chunk_shift`. This will shift the output chunk for training and prediction by `output_chunk_shift` steps into the future. [#2176](https://github.com/unit8co/darts/pull/2176) by [Dennis Bader](https://github.com/dennisbader).
- Improvements to `TimeSeries`, [#2196](https://github.com/unit8co/darts/pull/2196) by [Dennis Bader](https://github.com/dennisbader):
  - 🚀🚀🚀 Significant performance boosts for several `TimeSeries` methods resulting increased efficiency across the entire `Darts` library. Up to 2x faster creation times for series indexed with "regular" frequencies (e.g. Daily, hourly, ...), and >100x for series indexed with "special" frequencies (e.g. "W-MON", ...). Affects:
    - All `TimeSeries` creation methods
    - Additional boosts for slicing with integers and Timestamps
    - Additional boosts for `from_group_dataframe()` by performing some of the heavy-duty computations on the entire DataFrame, rather than iteratively on the group level.
  - Added option to exclude some `group_cols` from being added as static covariates when using `TimeSeries.from_group_dataframe()` with parameter `drop_group_cols`.
- 🚀 New global baseline models that use fixed input and output chunks for prediction. This offers support for univariate, multivariate, single and multiple target series prediction, one-shot- or autoregressive/moving forecasts, optimized historical forecasts, batch prediction, prediction from datasets, and more. [#2261](https://github.com/unit8co/darts/pull/2261) by [Dennis Bader](https://github.com/dennisbader).
  - `GlobalNaiveAggregate` : Computes an aggregate (using a custom or built-in `torch` function) for each target component over the last `input_chunk_length` points, and repeats the values `output_chunk_length` times for prediction. Depending on the parameters, this model can be equivalent to `NaiveMean` and `NaiveMovingAverage`.
  - `GlobalNaiveDrift` : Takes the slope of each target component over the last `input_chunk_length` points and projects the trend over the next `output_chunk_length` points for prediction. Depending on the parameters, this model can be equivalent to `NaiveDrift`.
  - `GlobalNaiveSeasonal` : Takes the target component value at the `input_chunk_length`th point before the end of the target `series`, and repeats the values `output_chunk_length` times for prediction. Depending on the parameters, this model can be equivalent to `NaiveSeasonal`.
- Improvements to `TorchForecastingModel` :
  - Added support for additional lr scheduler configuration parameters for more control ("interval", "frequency", "monitor", "strict", "name"). [#2218](https://github.com/unit8co/darts/pull/2218) by [Dennis Bader](https://github.com/dennisbader).
- Improvements to `RegressionModel`, [#2246](https://github.com/unit8co/darts/pull/2246) by [Antoine Madrona](https://github.com/madtoinou):
  - Added a `get_estimator()` method to access the underlying estimator
  - Added attribute `lagged_label_names` to identify the forecasted step and component of each estimator
  - Updated the docstring of `get_multioutout_estimator()`
- Other improvements:
  - Added argument `keep_names` to `WindowTransformer` and `window_transform` to indicate whether the original component names should be kept. [#2207](https://github.com/unit8co/darts/pull/2207) by [Antoine Madrona](https://github.com/madtoinou).
  - Added new helper function `darts.utils.utils.n_steps_between()` to efficiently compute the number of time steps (periods) between two points with a given frequency. Improves efficiency for regression model tabularization by avoiding `pd.date_range()`. [#2176](https://github.com/unit8co/darts/pull/2176) by [Dennis Bader](https://github.com/dennisbader).
  - 🔴 Changed the default `start` value in `ForecastingModel.gridsearch()` from `0.5` to `None`, to make it consistent with `historical_forecasts` and other methods. [#2243](https://github.com/unit8co/darts/pull/2243) by [Thomas Kientz](https://github.com/thomktz).
  - Improvements to `ARIMA` documentation: Specified possible `p`, `d`, `P`, `D`, `trend` advanced options that are available in statsmodels. More explanations on the behaviour of the parameters were added. [#2142](https://github.com/unit8co/darts/pull/2142) by [MarcBresson](https://github.com/MarcBresson).

**Fixed**

- Fixed a bug when using `RegressionModel` with `lags=None`, some `lags_*covariates`, and the covariates starting after or at the same time as the first predictable time step; the lags were not extracted from the correct indices. [#2176](https://github.com/unit8co/darts/pull/2176) by [Dennis Bader](https://github.com/dennisbader).
- Fixed a bug when calling `window_transform` on a `TimeSeries` with a hierarchy. The hierarchy is now only preseved for single transformations applied to all components, or removed otherwise. [#2207](https://github.com/unit8co/darts/pull/2207) by [Antoine Madrona](https://github.com/madtoinou).
- Fixed a bug in probabilistic `LinearRegressionModel.fit()`, where the `model` attribute was not pointing to all underlying estimators. [#2205](https://github.com/unit8co/darts/pull/2205) by [Antoine Madrona](https://github.com/madtoinou).
- Raise an error in `RegressionEsembleModel` when the `regression_model` was created with `multi_models=False` (not supported). [#2205](https://github.com/unit8co/darts/pull/2205) by [Antoine Madrona](https://github.com/madtoinou).
- Fixed a bug in `coefficient_of_variation()` with `intersect=True`, where the coefficient was not computed on the intersection. [#2202](https://github.com/unit8co/darts/pull/2202) by [Antoine Madrona](https://github.com/madtoinou).
- Fixed a bug in `gridsearch()` with `use_fitted_values=True`, where the model was not propely instantiated for sanity checks. [#2222](https://github.com/unit8co/darts/pull/2222) by [Antoine Madrona](https://github.com/madtoinou).
- Fixed a bug in `TimeSeries.append/prepend_values()`, where the component names and the hierarchy were dropped. [#2237](https://github.com/unit8co/darts/pull/2237) by [Antoine Madrona](https://github.com/madtoinou).
- Fixed a bug in `get_multioutput_estimator()`, where the index of the estimator was incorrectly calculated. [#2246](https://github.com/unit8co/darts/pull/2246) by [Antoine Madrona](https://github.com/madtoinou).
- 🔴 Fixed a bug in `datetime_attribute_timeseries()`, where 1-indexed attributes were not properly handled. Also, 0-indexing is now enforced for all the generated encodings. [#2242](https://github.com/unit8co/darts/pull/2242) by [Antoine Madrona](https://github.com/madtoinou).

**Dependencies**

- Removed upper version cap (<=v2.1.2) for PyTorch Lightning. [#2251](https://github.com/unit8co/darts/pull/2251) by [Dennis Bader](https://github.com/dennisbader).

### For developers of the library:

- Updated pre-commit hooks to the latest version using `pre-commit autoupdate`. Change `pyupgrade` pre-commit hook argument to `--py38-plus`. [#2228](https://github.com/unit8co/darts/pull/2228)  by [MarcBresson](https://github.com/MarcBresson).
- Bumped dev dependencies to newest versions, [#2248](https://github.com/unit8co/darts/pull/2248) by [Dennis Bader](https://github.com/dennisbader):
  - black[jupyter]: from 22.3.0 to 24.1.1
  - flake8: from 4.0.1 to 7.0.0
  - isort: from 5.11.5 to 5.13.2
  - pyupgrade: 2.31.0 from to v3.15.0

## [0.27.2](https://github.com/unit8co/darts/tree/0.27.2) (2024-01-21)

### For users of the library:

**Improved**

- Added `darts.utils.statistics.plot_ccf` that can be used to plot the cross correlation between a time series (e.g. target series) and the lagged values of another time series (e.g. covariates series). [#2122](https://github.com/unit8co/darts/pull/2122) by [Dennis Bader](https://github.com/dennisbader).
- Improvements to `TimeSeries` : Improved the time series frequency inference when using slices or pandas DatetimeIndex as keys for `__getitem__`. [#2152](https://github.com/unit8co/darts/pull/2152) by [DavidKleindienst](https://github.com/DavidKleindienst).

**Fixed**

- Fixed a bug when using a `TorchForecastingModel` with `use_reversible_instance_norm=True` and predicting with `n > output_chunk_length`. The input normalized multiple times. [#2160](https://github.com/unit8co/darts/pull/2160) by [FourierMourier](https://github.com/FourierMourier).

### For developers of the library:

## [0.27.1](https://github.com/unit8co/darts/tree/0.27.1) (2023-12-10)

### For users of the library:

**Improved**

- 🔴 Added `CustomRNNModule` and `CustomBlockRNNModule` for defining custom RNN modules that can be used with `RNNModel` and `BlockRNNModel`. The custom `model` must now be a subclass of the custom modules. [#2088](https://github.com/unit8co/darts/pull/2088) by [Dennis Bader](https://github.com/dennisbader).

**Fixed**

- Fixed a bug in historical forecasts, where some `fit/predict_kwargs` were not passed to the underlying model's fit/predict methods. [#2103](https://github.com/unit8co/darts/pull/2103) by [Dennis Bader](https://github.com/dennisbader).
- Fixed an import error when trying to create a `TorchForecastingModel` with PyTorch Lightning v<2.0.0. [#2087](https://github.com/unit8co/darts/pull/2087) by [Eschibli](https://github.com/eschibli).
- Fixed a bug when creating a `RNNModel` with a custom `model`. [#2088](https://github.com/unit8co/darts/pull/2088) by [Dennis Bader](https://github.com/dennisbader).

### For developers of the library:

- Added a folder `docs/generated_api` to define custom .rst files for generating the documentation. [#2115](https://github.com/unit8co/darts/pull/2115) by [Dennis Bader](https://github.com/dennisbader).

## [0.27.0](https://github.com/unit8co/darts/tree/0.27.0) (2023-11-18)

### For users of the library:

**Improved**

- Improvements to `TorchForecastingModel` :
  - 🚀🚀 We optimized `historical_forecasts()` for pre-trained `TorchForecastingModel` running up to 20 times faster than before (and even more when tuning the batch size)!. [#2013](https://github.com/unit8co/darts/pull/2013) by [Dennis Bader](https://github.com/dennisbader).
  - Added callback `darts.utils.callbacks.TFMProgressBar` to customize at which model stages to display the progress bar. [#2020](https://github.com/unit8co/darts/pull/2020) by [Dennis Bader](https://github.com/dennisbader).
  - All `InferenceDataset`s now support strided forecasts with parameters `stride`, `bounds`. These datasets can be used with `TorchForecastingModel.predict_from_dataset()`. [#2013](https://github.com/unit8co/darts/pull/2013) by [Dennis Bader](https://github.com/dennisbader).
- Improvements to `RegressionModel` :
  - New example notebook for the `RegressionModels` explaining features such as (component-specific) lags, `output_chunk_length` in relation with `multi_models`, multivariate support, and more. [#2039](https://github.com/unit8co/darts/pull/2039) by [Antoine Madrona](https://github.com/madtoinou).
  - `XGBModel` now leverages XGBoost's native Quantile Regression support that was released in version 2.0.0 for improved probabilistic forecasts. [#2051](https://github.com/unit8co/darts/pull/2051) by [Dennis Bader](https://github.com/dennisbader).
- Improvements to `LocalForecastingModel`
  - Added optional keyword arguments dict `kwargs` to `ExponentialSmoothing` that will be passed to the constructor of the underlying `statsmodels.tsa.holtwinters.ExponentialSmoothing` model. [#2059](https://github.com/unit8co/darts/pull/2059) by [Antoine Madrona](https://github.com/madtoinou).
- General model improvements:
  - Added new arguments `fit_kwargs` and `predict_kwargs` to `historical_forecasts()`, `backtest()` and `gridsearch()` that will be passed to the model's `fit()` and / or `predict` methods. E.g., you can now set a batch size, static validation series, ... depending on the model support. [#2050](https://github.com/unit8co/darts/pull/2050) by [Antoine Madrona](https://github.com/madtoinou)
  - For transparency, we issue a (removable) warning when performing auto-regressive forecasts with past covariates (with `n >= output_chunk_length`) to inform users that future values of past covariates will be accessed. [#2049](https://github.com/unit8co/darts/pull/2049) by [Antoine Madrona](https://github.com/madtoinou)
- Other improvements:
  - Added support for time index time zone conversion with parameter `tz` before generating/computing holidays and datetime attributes. Support was added to all Time Axis Encoders, standalone encoders and forecasting models' `add_encoders`, time series generation utils functions `holidays_timeseries()` and `datetime_attribute_timeseries()`, and `TimeSeries` methods `add_datetime_attribute()` and `add_holidays()`. [#2054](https://github.com/unit8co/darts/pull/2054) by [Dennis Bader](https://github.com/dennisbader).
  - Added new data transformer: `MIDAS`, which uses mixed-data sampling to convert `TimeSeries` from high frequency to low frequency (and back). [#1820](https://github.com/unit8co/darts/pull/1820) by [Boyd Biersteker](https://github.com/Beerstabr), [Antoine Madrona](https://github.com/madtoinou) and [Dennis Bader](https://github.com/dennisbader).
  - Added new dataset `ElectricityConsumptionZurichDataset` : The dataset contains the electricity consumption of households in Zurich, Switzerland from 2015-2022 on different grid levels. We also added weather measurements for Zurich which can be used as covariates for modelling. [#2039](https://github.com/unit8co/darts/pull/2039) by [Antoine Madrona](https://github.com/madtoinou) and [Dennis Bader](https://github.com/dennisbader).
  - Adapted the example notebooks to properly apply data transformers and avoid look-ahead bias. [#2020](https://github.com/unit8co/darts/pull/2020) by [Samriddhi Singh](https://github.com/SimTheGreat).

**Fixed**

- Fixed a bug when calling `historical_forecasts()` and `overlap_end=False` that did not generate the last possible forecast. [#2013](https://github.com/unit8co/darts/pull/2013) by [Dennis Bader](https://github.com/dennisbader).
- Fixed a bug when calling optimized `historical_forecasts()` for a `RegressionModel` trained with varying component-specific lags. [#2040](https://github.com/unit8co/darts/pull/2040) by [Antoine Madrona](https://github.com/madtoinou).
- Fixed a bug when using encoders with `RegressionModel` and series with a non-evenly spaced frequency (e.g. Month Begin). This raised an error during lagged data creation when trying to divide a pd.Timedelta by the ambiguous frequency. [#2034](https://github.com/unit8co/darts/pull/2034) by [Antoine Madrona](https://github.com/madtoinou).
- Fixed a bug when loading the weights of a `TorchForecastingModel` that was trained with a precision other than `float64`. [#2046](https://github.com/unit8co/darts/pull/2046) by [Freddie Hsin-Fu Huang](https://github.com/Hsinfu).
- Fixed broken links in the `Transfer learning` example notebook with publicly hosted version of the three datasets. [#2067](https://github.com/unit8co/darts/pull/2067) by [Antoine Madrona](https://github.com/madtoinou).
- Fixed a bug when using `NLinearModel` on multivariate series with covariates and `normalize=True`. [#2072](https://github.com/unit8co/darts/pull/2072) by [Antoine Madrona](https://github.com/madtoinou).
- Fixed a bug when using `DLinearModel` and `NLinearModel` on multivariate series with static covariates shared across components and `use_static_covariates=True`. [#2070](https://github.com/unit8co/darts/pull/2070) by [Antoine Madrona](https://github.com/madtoinou).

### For developers of the library:

No changes.

## [0.26.0](https://github.com/unit8co/darts/tree/0.26.0) (2023-09-16)

### For users of the library:

**Improved**

- Improvements to `RegressionModel`, [#1962](https://github.com/unit8co/darts/pull/1962) by [Antoine Madrona](https://github.com/madtoinou):
  - 🚀🚀 All models now support component/column-specific lags for target, past, and future covariates series.
- Improvements to `TorchForecastingModel` :
  - 🚀 Added `RINorm` (Reversible Instance Norm) as an input normalization option for all models except `RNNModel`. Activate it with model creation parameter `use_reversible_instance_norm`. [#1969](https://github.com/unit8co/darts/pull/1969) by [Dennis Bader](https://github.com/dennisbader).
  - 🔴 Added past covariates feature projection to `TiDEModel` with parameter `temporal_width_past` following the advice of the model architect. Parameter `temporal_width` was renamed to `temporal_width_future`. Additionally, added the option to bypass the feature projection with `temporal_width_past/future=0`. [#1993](https://github.com/unit8co/darts/pull/1993) by [Dennis Bader](https://github.com/dennisbader).
- Improvements to `EnsembleModel`, [#1815](https://github.com/unit8co/darts/pull/#1815) by [Antoine Madrona](https://github.com/madtoinou) and [Dennis Bader](https://github.com/dennisbader):
  - 🔴 Renamed model constructor argument `models` to `forecasting_models`.
  - 🚀🚀 Added support for pre-trained `GlobalForecastingModel` as `forecasting_models` to avoid re-training when ensembling. This requires all models to be pre-trained global models.
  - 🚀 Added support for generating the `forecasting_model` forecasts (used to train the ensemble model) with historical forecasts rather than direct (auto-regressive) predictions. Enable it with `train_using_historical_forecasts=True` at model creation.
  - Added an example notebook for ensemble models.
- Improvements to historical forecasts, backtest and gridsearch, [#1866](https://github.com/unit8co/darts/pull/1866) by [Antoine Madrona](https://github.com/madtoinou):
  - Added support for negative `start` values to start historical forecasts relative to the end of the target series.
  - Added a new argument `start_format` that allows to use an integer `start` either as the index position or index value/label for `series` indexed with a `pd.RangeIndex`.
  - Added support for `TimeSeries` with a `RangeIndex` starting at a negative integer.
- Other improvements:
  - Reduced the size of the Darts docker image `unit8/darts:latest`, and included all optional models as well as dev requirements. [#1878](https://github.com/unit8co/darts/pull/1878) by [Alex Colpitts](https://github.com/alexcolpitts96).
  - Added short examples in the docstring of all the models, including covariates usage and some model-specific parameters. [#1956](https://github.com/unit8co/darts/pull/1956) by [Antoine Madrona](https://github.com/madtoinou).
  - Added method `TimeSeries.cumsum()` to get the cumulative sum of the time series along the time axis. [#1988](https://github.com/unit8co/darts/pull/1988) by [Eliot Zubkoff](https://github.com/Eliotdoesprogramming).

**Fixed**

- Fixed a bug in `TimeSeries.from_dataframe()` when using a pandas.DataFrame with `df.columns.name != None`. [#1938](https://github.com/unit8co/darts/pull/1938) by [Antoine Madrona](https://github.com/madtoinou).
- Fixed a bug in `RegressionEnsembleModel.extreme_lags` when the forecasting models have only covariates lags. [#1942](https://github.com/unit8co/darts/pull/1942) by [Antoine Madrona](https://github.com/madtoinou).
- Fixed a bug when using `TFTExplainer` with a `TFTModel` running on GPU. [#1949](https://github.com/unit8co/darts/pull/1949) by [Dennis Bader](https://github.com/dennisbader).
- Fixed a bug in `TorchForecastingModel.load_weights()` that raised an error when loading the weights from a valid architecture. [#1952](https://github.com/unit8co/darts/pull/1952) by [Antoine Madrona](https://github.com/madtoinou).
- Fixed a bug in `NLinearModel` where `normalize=True` and past covariates could not be used at the same time. [#1873](https://github.com/unit8co/darts/pull/1873) by [Eliot Zubkoff](https://github.com/Eliotdoesprogramming).
- Raise an error when an `EnsembleModel` containing at least one `LocalForecastingModel` is calling `historical_forecasts` with `retrain=False`.  [#1815](https://github.com/unit8co/darts/pull/#1815) by [Antoine Madrona](https://github.com/madtoinou).
- 🔴 Dropped support for lambda functions in `add_encoders`’s “custom” encoder in favor of named functions to ensure that models can be exported. [#1957](https://github.com/unit8co/darts/pull/1957) by [Antoine Madrona](https://github.com/madtoinou).

### For developers of the library:

**Improved**

- Refactored all tests to use pytest instead of unittest. [#1950](https://github.com/unit8co/darts/pull/1950) by [Dennis Bader](https://github.com/dennisbader).

## [0.25.0](https://github.com/unit8co/darts/tree/0.25.0) (2023-08-04)

### For users of the library:

**Installation**

- 🔴 Removed Prophet, LightGBM, and CatBoost dependencies from PyPI packages (`darts`, `u8darts`, `u8darts[torch]`), and conda-forge packages (`u8darts`, `u8darts-torch`)  to avoid installation issues that some users were facing (installation on Apple M1/M2 devices, ...). [#1589](https://github.com/unit8co/darts/pull/1589) by [Julien Herzen](https://github.com/hrzn) and [Dennis Bader](https://github.com/dennisbader).
  - The models are still supported by installing the required packages as described in our [installation guide](https://github.com/unit8co/darts/blob/master/INSTALL.md#enabling-optional-dependencies).
  - The Darts package including all dependencies can still be installed with PyPI package `u8darts[all]` or conda-forge package `u8darts-all`.
  - Added new PyPI flavor `u8darts[notorch]`, and conda-forge flavor `u8darts-notorch` which are equivalent to the old `u8darts` installation (all dependencies except neural networks).
- 🔴 Removed support for Python 3.7 [#1864](https://github.com/unit8co/darts/pull/1864) by [Dennis Bader](https://github.com/dennisbader).

**Improved**

- General model improvements:
  - 🚀🚀 Optimized `historical_forecasts()` for `RegressionModel` when `retrain=False` and `forecast_horizon <= output_chunk_length` by vectorizing the prediction. This can run up to 700 times faster than before! [#1885](https://github.com/unit8co/darts/pull/1885) by [Antoine Madrona](https://github.com/madtoinou).
  - Improved efficiency of `historical_forecasts()` and `backtest()` for all models giving significant process time reduction for larger number of predict iterations and series. [#1801](https://github.com/unit8co/darts/pull/1801) by [Dennis Bader](https://github.com/dennisbader).
  - 🚀🚀 Added support for direct prediction of the likelihood parameters to probabilistic models using a likelihood (regression and torch models). Set `predict_likelihood_parameters=True` when calling `predict()`. [#1811](https://github.com/unit8co/darts/pull/1811) by [Antoine Madrona](https://github.com/madtoinou).
  - 🚀🚀 New forecasting model: `TiDEModel`  as proposed in [this paper](https://arxiv.org/abs/2304.08424). An MLP based encoder-decoder model that is said to outperform many Transformer-based architectures. [#1727](https://github.com/unit8co/darts/pull/1727) by [Alex Colpitts](https://github.com/alexcolpitts96).
  - `Prophet` now supports conditional seasonalities, and properly handles all parameters passed to `Prophet.add_seasonality()` and model creation parameter `add_seasonalities` [#1829](https://github.com/unit8co/darts/pull/1829) by [Idan Shilon](https://github.com/id5h).
  - Added method `generate_fit_predict_encodings()` to generate the encodings (from `add_encoders` at model creation) required for training and prediction. [#1925](https://github.com/unit8co/darts/pull/1925) by [Dennis Bader](https://github.com/dennisbader).
  - Added support for `PathLike` to the `save()` and `load()` functions of all non-deep learning based models. [#1754](https://github.com/unit8co/darts/pull/1754) by [Simon Sudrich](https://github.com/sudrich).
  - Added model property `ForecastingModel.supports_multivariate` to indicate whether the model supports multivariate forecasting. [#1848](https://github.com/unit8co/darts/pull/1848) by [Felix Divo](https://github.com/felixdivo).
- Improvements to `EnsembleModel` :
  - Model creation parameter `forecasting_models` now supports a mix of `LocalForecastingModel` and `GlobalForecastingModel` (single `TimeSeries` training/inference only, due to the local models). [#1745](https://github.com/unit8co/darts/pull/1745) by [Antoine Madrona](https://github.com/madtoinou).
  - Future and past covariates can now be used even if `forecasting_models` have different covariates support. The covariates passed to `fit()`/`predict()` are used only by models that support it. [#1745](https://github.com/unit8co/darts/pull/1745) by [Antoine Madrona](https://github.com/madtoinou).
  - `RegressionEnsembleModel` and `NaiveEnsembleModel` can generate probabilistic forecasts, probabilistics `forecasting_models` can be sampled to train the `regression_model`, updated the documentation (stacking technique). [#1692](https://github.com/unit8co/darts/pull/1692) by [Antoine Madrona](https://github.com/madtoinou).
- Improvements to `Explainability` module:
  - 🚀🚀 New forecasting model explainer: `TFTExplainer` for `TFTModel`. You can now access and visualize the trained model's feature importances and self attention. [#1392](https://github.com/unit8co/darts/issues/1392) by [Sebastian Cattes](https://github.com/Cattes) and [Dennis Bader](https://github.com/dennisbader).
  - Added static covariates support to `ShapeExplainer`. [#1803](https://github.com/unit8co/darts/pull/1803) by [Anne de Vries](https://github.com/anne-devries) and [Dennis Bader](https://github.com/dennisbader).
- Improvements to documentation [#1904](https://github.com/unit8co/darts/pull/1904) by [Dennis Bader](https://github.com/dennisbader):
  - made model sections in README.md, covariates user guide and forecasting model API Reference more user friendly by adding model links and reorganizing them into model categories.
  - added the Dynamic Time Warping (DTW) module and improved its appearance.
- Other improvements:
  - Improved static covariates column naming when using `StaticCovariatesTransformer` with a `sklearn.preprocessing.OneHotEncoder`. [#1863](https://github.com/unit8co/darts/pull/1863) by [Anne de Vries](https://github.com/anne-devries).
  - Added `MSTL` (Season-Trend decomposition using LOESS for multiple seasonalities) as a `method` option for `extract_trend_and_seasonality()`. [#1879](https://github.com/unit8co/darts/pull/1879) by [Alex Colpitts](https://github.com/alexcolpitts96).
  - Added `RINorm` (Reversible Instance Norm) as a new input normalization option for `TorchForecastingModel`. So far only `TiDEModel` supports it with model creation parameter `use_reversible_instance_norm`. [#1865](https://github.com/unit8co/darts/issues/1856) by [Alex Colpitts](https://github.com/alexcolpitts96).
  - Improvements to `TimeSeries.plot()` : custom axes are now properly supported with parameter `ax`. Axis is now returned for downstream tasks. [#1916](https://github.com/unit8co/darts/pull/1916) by [Dennis Bader](https://github.com/dennisbader).

**Fixed**

- Fixed an issue not considering original component names for `TimeSeries.plot()` when providing a label prefix. [#1783](https://github.com/unit8co/darts/pull/1783) by [Simon Sudrich](https://github.com/sudrich).
- Fixed an issue with the string representation of `ForecastingModel` when using array-likes at model creation. [#1749](https://github.com/unit8co/darts/pull/1749) by [Antoine Madrona](https://github.com/madtoinou).
- Fixed an issue with `TorchForecastingModel.load_from_checkpoint()` not properly loading the loss function and metrics. [#1759](https://github.com/unit8co/darts/pull/1759) by [Antoine Madrona](https://github.com/madtoinou).
- Fixed a bug when loading the weights of a `TorchForecastingModel` trained with encoders or a Likelihood. [#1744](https://github.com/unit8co/darts/pull/1744) by [Antoine Madrona](https://github.com/madtoinou).
- Fixed a bug when using selected `target_components` with `ShapExplainer`. [#1803](https://github.com/unit8co/darts/pull/1803) by [Dennis Bader](https://github.com/dennisbader).
- Fixed `TimeSeries.__getitem__()` for series with a RangeIndex with start != 0 and freq != 1. [#1868](https://github.com/unit8co/darts/pull/1868) by [Dennis Bader](https://github.com/dennisbader).
- Fixed an issue where `DTWAlignment.plot_alignment()` was not plotting the alignment plot of series with a RangeIndex correctly. [#1880](https://github.com/unit8co/darts/pull/1880) by [Ahmet Zamanis](https://github.com/AhmetZamanis) and [Dennis Bader](https://github.com/dennisbader).
- Fixed an issue when calling `ARIMA.predict()` and `num_samples > 1` (probabilistic forecasting), where the start point of the simulation was not anchored to the end of the target series. [#1893](https://github.com/unit8co/darts/pull/1893) by [Dennis Bader](https://github.com/dennisbader).
- Fixed an issue when using `TFTModel.predict()` with `full_attention=True` where the attention mask was not applied properly. [#1392](https://github.com/unit8co/darts/issues/1392) by [Dennis Bader](https://github.com/dennisbader).

### For developers of the library:

**Improvements**

- Refactored the `ForecastingModelExplainer` and `ExplainabilityResult` to simplify implementation of new explainers. [#1392](https://github.com/unit8co/darts/issues/1392) by [Dennis Bader](https://github.com/dennisbader).
- Adapted all unit tests to run successfully on M1 devices. [#1933](https://github.com/unit8co/darts/issues/1933) by [Dennis Bader](https://github.com/dennisbader).

## [0.24.0](https://github.com/unit8co/darts/tree/0.24.0) (2023-04-12)

### For users of the library:

**Improved**

- General model improvements:
  - New baseline forecasting model `NaiveMovingAverage`. [#1557](https://github.com/unit8co/darts/pull/1557) by [Janek Fidor](https://github.com/JanFidor).
  - New models `StatsForecastAutoCES`, and `StatsForecastAutoTheta` from Nixtla's statsforecasts library as local forecasting models without covariates support. AutoTheta supports probabilistic forecasts. [#1476](https://github.com/unit8co/darts/pull/1476) by [Boyd Biersteker](https://github.com/Beerstabr).
  - Added support for future covariates, and probabilistic forecasts to `StatsForecastAutoETS`. [#1476](https://github.com/unit8co/darts/pull/1476) by [Boyd Biersteker](https://github.com/Beerstabr).
  - Added support for logistic growth to `Prophet` with parameters `growth`, `cap`, `floor`. [#1419](https://github.com/unit8co/darts/pull/1419) by [David Kleindienst](https://github.com/DavidKleindienst).
  - Improved the model string / object representation style similar to scikit-learn models. [#1590](https://github.com/unit8co/darts/pull/1590) by [Janek Fidor](https://github.com/JanFidor).
  - 🔴 Renamed `MovingAverage` to `MovingAverageFilter` to avoid confusion with new `NaiveMovingAverage` model. [#1557](https://github.com/unit8co/darts/pull/1557) by [Janek Fidor](https://github.com/JanFidor).
- Improvements to `RegressionModel` :
  - Optimized lagged data creation for fit/predict sets achieving a drastic speed-up. [#1399](https://github.com/unit8co/darts/pull/1399) by [Matt Bilton](https://github.com/mabilton).
  - Added support for categorical past/future/static covariates to `LightGBMModel` with model creation parameters `categorical_*_covariates`. [#1585](https://github.com/unit8co/darts/pull/1585) by [Rijk van der Meulen](https://github.com/rijkvandermeulen).
  - Added lagged feature names for better interpretability; accessible with model property `lagged_feature_names`. [#1679](https://github.com/unit8co/darts/pull/1679) by [Antoine Madrona](https://github.com/madtoinou).
  - 🔴 New `use_static_covariates` option for all models: When True (default), models use static covariates if available at fitting time and enforce identical static covariate shapes across all target `series` used for training or prediction; when False, models ignore static covariates. [#1700](https://github.com/unit8co/darts/pull/1700) by [Dennis Bader](https://github.com/dennisbader).
- Improvements to `TorchForecastingModel` :
  - New methods `load_weights()` and `load_weights_from_checkpoint()` for loading only the weights from a manually saved model or checkpoint. This allows to fine-tune the pre-trained models with different optimizers or learning rate schedulers. [#1501](https://github.com/unit8co/darts/pull/1501) by [Antoine Madrona](https://github.com/madtoinou).
  - New method `lr_find()` that helps to find a good initial learning rate for your forecasting problem. [#1609](https://github.com/unit8co/darts/pull/1609) by [Levente Szabados](https://github.com/solalatus) and [Dennis Bader](https://github.com/dennisbader).
  - Improved the [user guide](https://unit8co.github.io/darts/userguide/torch_forecasting_models.html) and added new sections about saving/loading (checkpoints, manual save/load, loading weights only), and callbacks. [#1661](https://github.com/unit8co/darts/pull/1661) by [Antoine Madrona](https://github.com/madtoinou).
  - 🔴 Replaced `":"` in save file names with `"_"` to avoid issues on some operating systems. For loading models saved on earlier Darts versions, try to rename the file names by replacing `":"` with `"_"`. [#1501](https://github.com/unit8co/darts/pull/1501) by [Antoine Madrona](https://github.com/madtoinou).
  - 🔴 New `use_static_covariates` option for `TFTModel`, `DLinearModel` and `NLinearModel` : When True (default), models use static covariates if available at fitting time and enforce identical static covariate shapes across all target `series` used for training or prediction; when False, models ignore static covariates. [#1700](https://github.com/unit8co/darts/pull/1700) by [Dennis Bader](https://github.com/dennisbader).
- Improvements to `TimeSeries` :
  - Added support for integer indexed input to `from_*` factory methods, if index can be converted to a pandas.RangeIndex. [#1527](https://github.com/unit8co/darts/pull/1527) by [Dennis Bader](https://github.com/dennisbader).
  - Added support for integer indexed input with step sizes (freq) other than 1. [#1527](https://github.com/unit8co/darts/pull/1527) by [Dennis Bader](https://github.com/dennisbader).
  - Optimized time series creation with `fill_missing_dates=True` achieving a drastic speed-up . [#1527](https://github.com/unit8co/darts/pull/1527) by [Dennis Bader](https://github.com/dennisbader).
  - `from_group_dataframe()` now warns the user if there is suspicion of a "bad" time index (monotonically increasing). [#1628](https://github.com/unit8co/darts/pull/1628) by [Dennis Bader](https://github.com/dennisbader).
- Added a parameter to give a custom function name to the transformed output of `WindowTransformer`; improved the explanation of the `window` parameter. [#1676](https://github.com/unit8co/darts/pull/1676) and [#1666](https://github.com/unit8co/darts/pull/1666) by [Jing Qiang Goh](https://github.com/JQGoh).
- Added `historical_forecasts` parameter to `backtest()` that allows to use precomputed historical forecasts from `historical_forecasts()`. [#1597](https://github.com/unit8co/darts/pull/1597) by [Janek Fidor](https://github.com/JanFidor).
- Added feature values and SHAP object to `ShapExplainabilityResult`, giving easy user access to all SHAP-specific explainability results. [#1545](https://github.com/unit8co/darts/pull/1545) by [Rijk van der Meulen](https://github.com/rijkvandermeulen).
- New `quantile_loss()` (pinball loss) metric for probabilistic forecasts. [#1559](https://github.com/unit8co/darts/pull/1559) by [Janek Fidor](https://github.com/JanFidor).

**Fixed**

- Fixed an issue in `BottomUp/TopDownReconciliator` where the order of the series components was not taken into account. [#1592](https://github.com/unit8co/darts/pull/1592) by [David Kleindienst](https://github.com/DavidKleindienst).
- Fixed an issue with `DLinearModel` not supporting even numbered `kernel_size`. [#1695](https://github.com/unit8co/darts/pull/1695) by [Antoine Madrona](https://github.com/madtoinou).
- Fixed an issue with `RegressionEnsembleModel` not using future covariates during training. [#1660](https://github.com/unit8co/darts/pull/1660) by [Rajesh Balakrishnan](https://github.com/Rajesh4AI).
- Fixed an issue where `NaiveEnsembleModel` prediction did not transfer the series' component name. [#1602](https://github.com/unit8co/darts/pull/1602) by [David Kleindienst](https://github.com/DavidKleindienst).
- Fixed an issue in `TorchForecastingModel` that prevented from using multi GPU training. [#1509](https://github.com/unit8co/darts/pull/1509) by [Levente Szabados](https://github.com/solalatus).
- Fixed a bug when saving a `FFT` model with `trend=None`. [#1594](https://github.com/unit8co/darts/pull/1594) by [Antoine Madrona](https://github.com/madtoinou).
- Fixed some issues with PyTorch-Lightning version 2.0.0. [#1651](https://github.com/unit8co/darts/pull/1651) by [Dennis Bader](https://github.com/dennisbader).
- Fixed a bug in `QuantileDetector` which raised an error when low and high quantiles had identical values. [#1553](https://github.com/unit8co/darts/pull/1553) by [Julien Adda](https://github.com/julien12234).
- Fixed an issue preventing `TimeSeries` from being empty. [#1359](https://github.com/unit8co/darts/pull/1359) by [Antoine Madrona](https://github.com/madtoinou).
- Fixed an issue when using `backtest()` on multiple series. [#1517](https://github.com/unit8co/darts/pull/1517) by [Julien Herzen](https://github.com/hrzn).
- General fixes to `historical_forecasts()`
  - Fixed issue where `retrain` functions were not handled properly; Improved handling of `start`, and `train_length` parameters; better interpretability with warnings and improved error messages (warnings can be turned of with `show_warnings=False`). By [#1675](https://github.com/unit8co/darts/pull/1675) by [Antoine Madrona](https://github.com/madtoinou) and [Dennis Bader](https://github.com/dennisbader).
  - Fixed an issue for several models (mainly ensemble and local models) where automatic `start` did not respect the minimum required training lengths. [#1616](https://github.com/unit8co/darts/pull/1616) by [Janek Fidor](https://github.com/JanFidor) and [Dennis Bader](https://github.com/dennisbader).
  - Fixed an issue when using a `RegressionModel` with future covariates lags only. [#1685](https://github.com/unit8co/darts/pull/1685) by [Maxime Dumonal](https://github.com/dumjax).

### For developers of the library:

**Improvements**

- Option to skip slow tests locally with `pytest . --no-cov -m "not slow"`. [#1625](https://github.com/unit8co/darts/pull/1625) by [Blazej Nowicki](https://github.com/BlazejNowicki).
- Major refactor of data transformers which simplifies implementation of new transformers. [#1409](https://github.com/unit8co/darts/pull/1409) by [Matt Bilton](https://github.com/mabilton).

## [0.23.1](https://github.com/unit8co/darts/tree/0.23.1) (2023-01-12)

Patch release

**Fixed**

- Fix an issue in `TimeSeries` which made it incompatible with Python 3.7.
  [#1449](https://github.com/unit8co/darts/pull/1449) by [Dennis Bader](https://github.com/dennisbader).
- Fix an issue with static covariates when series have variable lengths with `RegressionModel`s.
  [#1469](https://github.com/unit8co/darts/pull/1469) by [Eliane Maalouf](https://github.com/eliane-maalouf).
- Fix an issue with PyTorch Lightning trainer handling.
  [#1459](https://github.com/unit8co/darts/pull/1459) by [Dennis Bader](https://github.com/dennisbader).
- Fix an issue with `historical_forecasts()` retraining PyTorch models iteratively instead of from scratch.
  [#1465](https://github.com/unit8co/darts/pull/1465) by [Dennis Bader](https://github.com/dennisbader).
- Fix an issue with `historical_forecasts()` not working in some cases when `future_covariates`
  are provided and `start` is not specified. [#1481](https://github.com/unit8co/darts/pull/1481)
  by [Maxime Dumonal](https://github.com/dumjax).
- Fix an issue with `slice_n_points` functions on integer indexes.
  [#1482](https://github.com/unit8co/darts/pull/1482) by [Julien Herzen](https://github.com/hrzn).

## [0.23.0](https://github.com/unit8co/darts/tree/0.23.0) (2022-12-23)

### For users of the library:

**Improved**

- 🚀🚀🚀 Brand new Darts module dedicated to anomaly detection on time series: `darts.ad`.
  More info on the API doc page: https://unit8co.github.io/darts/generated_api/darts.ad.html.
  [#1256](https://github.com/unit8co/darts/pull/1256) by [Julien Adda](https://github.com/julien12234)
  and [Julien Herzen](https://github.com/hrzn).
- New forecasting models: `DLinearModel` and `NLinearModel` as proposed in [this paper](https://arxiv.org/pdf/2205.13504.pdf).
  [#1139](https://github.com/unit8co/darts/pull/1139)  by [Julien Herzen](https://github.com/hrzn) and [Greg DeVos](https://github.com/gdevos010).
- New forecasting model: `XGBModel` implementing XGBoost.
  [#1405](https://github.com/unit8co/darts/pull/1405) by [Julien Herzen](https://github.com/hrzn).
- New `multi_models` option for all `RegressionModel`s: when set to False, uses only a single underlying
  estimator for multi-step forecasting, which can drastically increase computational efficiency.
  [#1291](https://github.com/unit8co/darts/pull/1291) by [Eliane Maalouf](https://github.com/eliane-maalouf).
- All `RegressionModel`s (incl. LightGBM, Catboost, XGBoost, Random Forest, ...)
  now support static covariates.
  [#1412](https://github.com/unit8co/darts/pull/1412) by [Eliane Maalouf](https://github.com/eliane-maalouf).
- `historical_forecasts()` and `backtest()` now work on multiple series, too.
  [#1318](https://github.com/unit8co/darts/pull/1318) by [Maxime Dumonal](https://github.com/dumjax).
- New window transformation capabilities: `TimeSeries.window_transform()` and
  a new `WindowTransformer` which allow to easily create window features.
  [#1269](https://github.com/unit8co/darts/pull/1269) by [Eliane Maalouf](https://github.com/eliane-maalouf).
- 🔴 Improvements to `TorchForecastingModels` : Load models directly to CPU that were trained on GPU. Save file size reduced.
  Improved PyTorch Lightning Trainer handling fixing several minor issues.
  Removed deprecated methods `load_model` and `save_model`
  [#1371](https://github.com/unit8co/darts/pull/1371) by [Dennis Bader](https://github.com/dennisbader).
- Improvements to encoders: Added support for encoders to all models with covariate support through `add_encoders` at model creation.
  Encoders now generate the correct minimum required covariate time spans for all models.
  [#1338](https://github.com/unit8co/darts/pull/1338) by [Dennis Bader](https://github.com/dennisbader).
- New datasets available in `darts.datasets` (`ILINetDataset`, `ExchangeRateDataset`, `TrafficDataset`, `WeatherDataset`)
  [#1298](https://github.com/unit8co/darts/pull/1298) by [Kamil Wierciak](https://github.com/FEJTWOW).
  [#1291](https://github.com/unit8co/darts/pull/1291) by [Eliane Maalouf](https://github.com/eliane-maalouf).
- New `Diff` transformer, which can difference and "undifference" series
  [#1380](https://github.com/unit8co/darts/pull/1380) by [Matt Bilton](https://github.com/mabilton).
- Improvements to KalmanForecaster: The model now accepts different TimeSeries for prediction than the ones used to fit the model.
  [#1338](https://github.com/unit8co/darts/pull/1338) by [Dennis Bader](https://github.com/dennisbader).
- Backtest functions can now accept a list of metric functions [#1333](https://github.com/unit8co/darts/pull/1333)
  by [Antoine Madrona](https://github.com/madtoinou).
- Extension of baseline models to work on multivariate series
  [#1373](https://github.com/unit8co/darts/pull/1373) by [Błażej Nowicki](https://github.com/BlazejNowicki).
- Improvement to `TimeSeries.gaps()` [#1265](https://github.com/unit8co/darts/pull/1265) by
  [Antoine Madrona](https://github.com/madtoinou).
- Speedup of `TimeSeries.quantile_timeseries()` method
  [#1351](https://github.com/unit8co/darts/pull/1351) by [@tranquilitysmile](https://github.com/tranquilitysmile).
- Some dependencies which can be hard to install (LightGBM, Catboost, XGBoost, Prophet, Statsforecast)
  are not required anymore (if not installed the corresponding models will not be available)
  [#1360](https://github.com/unit8co/darts/pull/1360) by [Antoine Madrona](https://github.com/madtoinou).
- Removed `IPython` as a dependency. [#1331](https://github.com/unit8co/darts/pull/1331) by [Erik Hasse](https://github.com/erik-hasse)
- Allow the creation of empty `TimeSeries` [#1359](https://github.com/unit8co/darts/pull/1359)
  by [Antoine Madrona](https://github.com/madtoinou).

**Fixed**

- Fixed edge case in ShapExplainer for regression models where covariates series > target series
  [#1310](https://https://github.com/unit8co/darts/pull/1310) by [Rijk van der Meulen](https://github.com/rijkvandermeulen)
- Fixed a bug in `TimeSeries.resample()` [#1350](https://github.com/unit8co/darts/pull/1350)
  by [Antoine Madrona](https://github.com/madtoinou).
- Fixed splitting methods when split point is not in the series
  [#1415](https://github.com/unit8co/darts/pull/1415) by [@DavidKleindienst](https://github.com/DavidKleindienst)
- Fixed issues with `append_values()` and `prepend_values()` not correctly extending `RangeIndex`es
  [#1435](https://github.com/unit8co/darts/pull/1435) by [Matt Bilton](https://github.com/mabilton).
- Fixed some issues with time zones [#1343](https://github.com/unit8co/darts/pull/1343)
  by [Antoine Madrona](https://github.com/madtoinou).
- Fixed some issues when using a single target series with `RegressionEnsembleModel`
  [#1357](https://github.com/unit8co/darts/pull/1357) by [Dennis Bader](https://github.com/dennisbader).
- Fixed treatment of stochastic models in ensemble models
  [#1423](https://github.com/unit8co/darts/pull/1423) by [Eliane Maalouf](https://github.com/eliane-maalouf).

## [0.22.0](https://github.com/unit8co/darts/tree/0.22.0) (2022-10-04)

### For users of the library:

**Improved**

- New explainability feature. The class `ShapExplainer` in `darts.explainability` can provide Shap-values explanations of the importance of each lag and each dimension in producing each forecasting lag for `RegressionModel`s. [#909](https://github.com/unit8co/darts/pull/909) by [Maxime Dumonal](https://github.com/dumjax).
- New model: `StatsForecastsETS`. Similarly to `StatsForecastsAutoARIMA`, this model offers the ETS model from Nixtla's `statsforecasts` library as a local forecasting model supporting future covariates. [#1171](https://github.com/unit8co/darts/pull/1171) by [Julien Herzen](https://github.com/hrzn).
- Added support for past and future covariates to `residuals()` function. [#1223](https://github.com/unit8co/darts/pull/1223) by [Eliane Maalouf](https://github.com/eliane-maalouf).
- Added support for retraining model(s) every `n` iteration and on custom conditions in `historical_forecasts` method of `ForecastingModel`s. [#1139](https://github.com/unit8co/darts/pull/1139) by [Francesco Bruzzesi](https://github.com/fbruzzesi).
- Added support for beta-NLL in `GaussianLikelihood`s, as proposed in [this paper](https://arxiv.org/abs/2203.09168). [#1162](https://github.com/unit8co/darts/pull/1162) by [Julien Herzen](https://github.com/hrzn).
- New LayerNorm alternatives, RMSNorm and LayerNormNoBias [#1113](https://github.com/unit8co/darts/issues/1113) by [Greg DeVos](https://github.com/gdevos010).
- 🔴 Improvements to encoders: improve fitting behavior of encoders' transformers and solve a couple of issues. Remove support for absolute index encoding. [#1257](https://github.com/unit8co/darts/pull/1257) by [Dennis Bader](https://github.com/dennisbader).
- Overwrite min_train_series_length for Catboost and LightGBM [#1214](https://https://github.com/unit8co/darts/pull/1214) by [Anne de Vries](https://github.com/anne-devries).
- New example notebook showcasing and end-to-end example of hyperparameter optimization with Optuna [#1242](https://github.com/unit8co/darts/pull/1242) by [Julien Herzen](https://github.com/hrzn).
- New user guide section on hyperparameter optimization with Optuna and Ray Tune [#1242](https://github.com/unit8co/darts/pull/1242) by [Julien Herzen](https://github.com/hrzn).
- Documentation on model saving and loading. [#1210](https://github.com/unit8co/darts/pull/1210) by [Amadej Kocbek](https://github.com/amadejkocbek).
- 🔴 `torch_device_str` has been removed from all torch models in favor of Pytorch Lightning's `pl_trainer_kwargs` method [#1244](https://github.com/unit8co/darts/pull/1244) by [Greg DeVos](https://github.com/gdevos010).

**Fixed**

- An issue with `add_encoders` in `RegressionModel`s when fit/predict were called with a single target series. [#1193](https://github.com/unit8co/darts/pull/1193) by [Dennis Bader](https://github.com/dennisbader).
- Some issues with integer-indexed series. [#1191](https://github.com/unit8co/darts/pull/1191) by [Julien Herzen](https://github.com/hrzn).
- A bug when using the latest versions (>=1.1.1) of Prophet. [#1208](https://github.com/unit8co/darts/pull/1208) by [Julien Herzen](https://github.com/hrzn).
- An issue with calling `fit_transform()` on reconciliators. [#1165](https://github.com/unit8co/darts/pull/1165) by [Julien Herzen](https://github.com/hrzn).
- A bug in `GaussianLikelihood` object causing issues with confidence intervals. [#1162](https://github.com/unit8co/darts/pull/1162) by [Julien Herzen](https://github.com/hrzn).
- An issue which prevented plotting `TimeSeries` of length 1. [#1206](https://github.com/unit8co/darts/issues/1206) by [Julien Herzen](https://github.com/hrzn).
- Type hinting for ExponentialSmoothing model [#1185](https://https://github.com/unit8co/darts/pull/1185) by [Rijk van der Meulen](https://github.com/rijkvandermeulen)

## [0.21.0](https://github.com/unit8co/darts/tree/0.21.0) (2022-08-12)

### For users of the library:

**Improved**

- New model: Catboost, incl `quantile`, `poisson` and `gaussian` likelihoods support. [#1007](https://github.com/unit8co/darts/pull/1007), [#1044](https://github.com/unit8co/darts/pull/1044) by [Jonas Racine](https://github.com/jonasracine).
- Extension of the `add_encoders` option to `RegressionModel`s. It is now straightforward to add calendar based or custom past or future covariates to these models, similar to torch models. [#1093](https://github.com/unit8co/darts/pull/1093) by [Dennis Bader](https://github.com/dennisbader).
- Introduction of `StaticCovariatesTransformer`, categorical static covariate support for `TFTModel`, example and user-guide updates on static covariates. [#1081](https://github.com/unit8co/darts/pull/1081) by [Dennis Bader](https://github.com/dennisbader).
- ARIMA and VARIMA models now support being applied to a new series, different than the one used for training. [#1036](https://github.com/unit8co/darts/pull/1036) by [Samuele Giuliano Piazzetta](https://github.com/piaz97).
- All Darts forecasting models now have unified `save()` and `load()` methods. [#1070](https://github.com/unit8co/darts/pull/1070) by [Dustin Brunner](https://github.com/brunnedu).
- Improvements in logging. [#1034](https://github.com/unit8co/darts/pull/1034) by [Dustin Brunner](https://github.com/brunnedu).
- Re-integrating Prophet >= 1.1 in core dependencies (as it does not depend on PyStan anymore). [#1054](https://github.com/unit8co/darts/pull/1054) by [Julien Herzen](https://github.com/hrzn).
- Added a new `AustralianTourismDataset`. [#1141](https://github.com/unit8co/darts/pull/1141) by [Julien Herzen](https://github.com/hrzn).
- Added a new notebook demonstrating hierarchical reconciliation. [#1147](https://github.com/unit8co/darts/pull/1147) by [Julien Herzen](https://github.com/hrzn).
- Added `drop_columns()` method to `TimeSeries`. [#1040](https://github.com/unit8co/darts/pull/1040) by [@shaido987](https://github.com/shaido987)
- Speedup static covariates when no casting is needed. [#1053](https://github.com/unit8co/darts/pull/1053) by [Julien Herzen](https://github.com/hrzn).
- Implemented the min_train_series_length method for the FourTheta and Theta models that overwrites the minimum default of 3 training samples by 2*seasonal_period when appropriate. [#1101](https://github.com/unit8co/darts/pull/1101) by [Rijk van der Meulen](https://github.com/rijkvandermeulen).
- Make default formatting optional in plots. [#1056](https://github.com/unit8co/darts/pull/1056) by [Colin Delahunty](https://github.com/colin99d)
- Introduce `retrain` option in `residuals()` method. [#1066](https://github.com/unit8co/darts/pull/1066) by [Julien Herzen](https://github.com/hrzn).
- Improved error messages. [#1066](https://github.com/unit8co/darts/pull/1066) by [Julien Herzen](https://github.com/hrzn).
- Small readability improvements to user guide. [#1039](https://github.com/unit8co/darts/pull/1039), [#1046](https://github.com/unit8co/darts/pull/1046/files) by [Ryan Russell](https://github.com/ryanrussell)

**Fixed**

- Fixed an error when loading torch forecasting models. [#1124](https://github.com/unit8co/darts/pull/1124) by [Dennis Bader](https://github.com/dennisbader).
- 🔴 renamed `ignore_time_axes` into `ignore_time_axis` in `TimeSeries.concatenate()`. [#1073](https://github.com/unit8co/darts/pull/1073/files) by [Thomas KIENTZ](https://github.com/thomktz)
- Propagate static covs and hierarchy in missing value filler. [#1076](https://github.com/unit8co/darts/pull/1076) by [Julien Herzen](https://github.com/hrzn).
- Fixed an issue where num_stacks is used instead of self.num_stacks in the NBEATSModel. Also, a few mistakes in API reference docs. [#1103](https://github.com/unit8co/darts/pull/1103) by [Rijk van der Meulen](https://github.com/rijkvandermeulen).
- Fixed `univariate_component()` method to propagate static covariates and drop hierarchy. [#1128](https://github.com/unit8co/darts/pull/1128) by [Julien Herzen](https://github.com/hrzn).
- Fixed various issues. [#1106](https://github.com/unit8co/darts/pull/1106) by [Julien Herzen](https://github.com/hrzn).
- Fixed an issue with `residuals` on `RNNModel`. [#1066](https://github.com/unit8co/darts/pull/1066) by [Julien Herzen](https://github.com/hrzn).

## [0.20.0](https://github.com/unit8co/darts/tree/0.20.0) (2022-06-22)

### For users of the library:

**Improved**

- Added support for static covariates in `TimeSeries` class. [#966](https://github.com/unit8co/darts/pull/966) by [Dennis Bader](https://github.com/dennisbader).
- Added support for static covariates in TFT model. [#966](https://github.com/unit8co/darts/pull/966) by [Dennis Bader](https://github.com/dennisbader).
- Support for storing hierarchy of components in `TimeSeries` (in view of hierarchical reconciliation) [#1012](https://github.com/unit8co/darts/pull/1012) by [Julien Herzen](https://github.com/hrzn).
- New Reconciliation transformers for forecast reconciliation: bottom up, top down and MinT. [#1012](https://github.com/unit8co/darts/pull/1012) by [Julien Herzen](https://github.com/hrzn).
- Added support for Monte Carlo Dropout, as a way to capture model uncertainty with torch models at inference time. [#1013](https://github.com/unit8co/darts/pull/1013) by [Julien Herzen](https://github.com/hrzn).
- New datasets: ETT and Electricity. [#617](https://github.com/unit8co/darts/pull/617)
  by [Greg DeVos](https://github.com/gdevos010)
- New dataset, [Uber TLC](https://github.com/fivethirtyeight/uber-tlc-foil-response). [#1003](https://github.com/unit8co/darts/pull/1003) by [Greg DeVos](https://github.com/gdevos010).
- Model Improvements: Option for changing activation function for NHiTs and NBEATS. NBEATS support for dropout. NHiTs Support for AvgPooling1d. [#955](https://github.com/unit8co/darts/pull/955) by [Greg DeVos](https://github.com/gdevos010).
- Implemented [&#34;GLU Variants Improve Transformer&#34;](https://arxiv.org/abs/2002.05202) for transformer based models (transformer and TFT). [#959](https://github.com/unit8co/darts/issues/959) by [Greg DeVos](https://github.com/gdevos010).
- Added support for torch metrics during training and validation. [#996](https://github.com/unit8co/darts/pull/996) by [Greg DeVos](https://github.com/gdevos010).
- Better handling of logging [#1010](https://github.com/unit8co/darts/pull/1010) by [Dustin Brunner](https://github.com/brunnedu).
- Better support for Python 3.10, and dropping `prophet` as a dependency (`Prophet` model still works if `prophet` package is installed separately) [#1023](https://github.com/unit8co/darts/pull/1023) by [Julien Herzen](https://github.com/hrzn).
- Option to avoid global matplotlib configuration changes.
  [#924](https://github.com/unit8co/darts/pull/924) by [Mike Richman](https://github.com/zgana).
- 🔴 `HNiTSModel` renamed to `HNiTS` [#1000](https://github.com/unit8co/darts/pull/1000) by [Greg DeVos](https://github.com/gdevos010).

**Fixed**

- A bug with `tail()` and `head()` [#942](https://github.com/unit8co/darts/pull/942) by [Julien Herzen](https://github.com/hrzn).
- An issue with arguments being reverted for the `metric` function of gridsearch and backtest [#989](https://github.com/unit8co/darts/pull/989) by [Clara Grotehans](https://github.com/ClaraGrthns).
- An error checking whether `fit()` has been called in global models [#944](https://github.com/unit8co/darts/pull/944) by [Julien Herzen](https://github.com/hrzn).
- An error in Gaussian Process filter happening with newer versions of sklearn [#963](https://github.com/unit8co/darts/pull/963) by [Julien Herzen](https://github.com/hrzn).

### For developers of the library:

**Fixed**

- An issue with LinearLR scheduler in tests. [#928](https://github.com/unit8co/darts/pull/928) by [Dennis Bader](https://github.com/dennisbader).

## [0.19.0](https://github.com/unit8co/darts/tree/0.19.0) (2022-04-13)

### For users of the library:

**Improved**

- New model: `NHiTS` implementing the N-HiTS model.
  [#898](https://github.com/unit8co/darts/pull/898) by [Julien Herzen](https://github.com/hrzn).
- New model: `StatsForecastAutoARIMA` implementing the (faster) AutoARIMA version of
  [statsforecast](https://github.com/Nixtla/statsforecast).
  [#893](https://github.com/unit8co/darts/pull/893) by [Julien Herzen](https://github.com/hrzn).
- New model: `Croston` method.
  [#893](https://github.com/unit8co/darts/pull/893) by [Julien Herzen](https://github.com/hrzn).
- Better way to represent stochastic `TimeSeries` from distributions specified by quantiles.
  [#899](https://github.com/unit8co/darts/pull/899) by [Gian Wiher](https://github.com/gnwhr).
- Better sampling of trajectories for stochastic `RegressionModel`s.
  [#899](https://github.com/unit8co/darts/pull/899) by [Gian Wiher](https://github.com/gnwhr).
- Improved user guide with more sections. [#905](https://github.com/unit8co/darts/pull/905)
  by [Julien Herzen](https://github.com/hrzn).
- New notebook showcasing transfer learning and training forecasting models on large time
  series datasets. [#885](https://github.com/unit8co/darts/pull/885)
  by [Julien Herzen](https://github.com/hrzn).

**Fixed**

- Some issues with PyTorch Lightning >= 1.6.0 [#888](https://github.com/unit8co/darts/pull/888)
  by [Julien Herzen](https://github.com/hrzn).

## [0.18.0](https://github.com/unit8co/darts/tree/0.18.0) (2022-03-22)

### For users of the library:

**Improved**

- `LinearRegressionModel` and `LightGBMModel` can now be probabilistic, supporting quantile
  and poisson regression. [#831](https://github.com/unit8co/darts/pull/831),
  [#853](https://github.com/unit8co/darts/pull/853) by [Gian Wiher](https://github.com/gnwhr).
- New models: `BATS` and `TBATS`, based on [tbats](https://github.com/intive-DataScience/tbats).
  [#816](https://github.com/unit8co/darts/pull/816) by [Julien Herzen](https://github.com/hrzn).
- Handling of stochastic inputs in PyTorch based models. [#833](https://github.com/unit8co/darts/pull/833)
  by [Julien Herzen](https://github.com/hrzn).
- GPU and TPU user guide. [#826](https://github.com/unit8co/darts/pull/826)
  by [@gsamaras](https://github.com/gsamaras).
- Added train and validation loss to PyTorch Lightning progress bar.
  [#825](https://github.com/unit8co/darts/pull/825) by [Dennis Bader](https://github.com/dennisbader).
- More losses available in `darts.utils.losses` for PyTorch-based models:
  `SmapeLoss`, `MapeLoss` and `MAELoss`. [#845](https://github.com/unit8co/darts/pull/845)
  by [Julien Herzen](https://github.com/hrzn).
- Improvement to the seasonal decomposition [#862](https://github.com/unit8co/darts/pull/862).
  by [Gian Wiher](https://github.com/gnwhr).
- The `gridsearch()` method can now return best metric score.
  [#822](https://github.com/unit8co/darts/pull/822) by [@nlhkh](https://github.com/nlhkh).
- Removed needless checkpoint loading when predicting. [#821](https://github.com/unit8co/darts/pull/821)
  by [Dennis Bader](https://github.com/dennisbader).
- Changed default number of epochs for validation from 10 to 1.
  [#825](https://github.com/unit8co/darts/pull/825) by [Dennis Bader](https://github.com/dennisbader).

**Fixed**

- Fixed some issues with encoders in `fit_from_dataset()`.
  [#829](https://github.com/unit8co/darts/pull/829) by [Julien Herzen](https://github.com/hrzn).
- Fixed an issue with covariates slicing for `DualCovariatesForecastingModels`.
  [#858](https://github.com/unit8co/darts/pull/858) by [Dennis Bader](https://github.com/dennisbader).

## [0.17.1](https://github.com/unit8co/darts/tree/0.17.1) (2022-02-17)

Patch release

### For users of the library:

**Fixed**

- Fixed issues with (now deprecated) `torch_device_str` parameter, and improved documentation
  related to using devices with PyTorch Lightning. [#806](https://github.com/unit8co/darts/pull/806)
  by [Dennis Bader](https://github.com/dennisbader).
- Fixed an issue with `ReduceLROnPlateau`. [#806](https://github.com/unit8co/darts/pull/806)
  by [Dennis Bader](https://github.com/dennisbader).
- Fixed an issue with the periodic basis functions of N-BEATS. [#804](https://github.com/unit8co/darts/pull/804)
  by [Vladimir Chernykh](https://github.com/vladimir-chernykh).
- Relaxed requirements for `pandas`; from `pandas>=1.1.0` to `pandas>=1.0.5`.
  [#800](https://github.com/unit8co/darts/pull/800) by [@adelnick](https://github.com/adelnick).

## [0.17.0](https://github.com/unit8co/darts/tree/0.17.0) (2022-02-15)

### For users of the library:

**Improved**

- 🚀 Support for [PyTorch Lightning](https://github.com/PyTorchLightning/pytorch-lightning): All deep learning
  models are now implemented using PyTorch Lightning. This means that many more features are now available
  via PyTorch Lightning trainers functionalities; such as tailored callbacks, or multi-GPU training.
  [#702](https://github.com/unit8co/darts/pull/702) by [Dennis Bader](https://github.com/dennisbader).
- The `RegressionModel`s now accept an `output_chunk_length` parameter; meaning that they can be trained to
  predict more than one time step in advance (and used auto-regressively to predict on longer horizons).
  [#761](https://github.com/unit8co/darts/pull/761) by [Dustin Brunner](https://github.com/brunnedu).
- 🔴 `TimeSeries` "simple statistics" methods (such as `mean()`, `max()`, `min()` etc, ...) have been refactored
  to work natively on stochastic `TimeSeries`, and over configurable axes. [#773](https://github.com/unit8co/darts/pull/773)
  by [Gian Wiher](https://github.com/gnwhr).
- 🔴 `TimeSeries` now support only pandas `RangeIndex` as an integer index, and does not support `Int64Index` anymore,
  as it became deprecated with pandas 1.4.0. This also now brings the guarantee that `TimeSeries` do not have missing
  "dates" even when indexed with integers. [#777](https://github.com/unit8co/darts/pull/777)
  by [Julien Herzen](https://github.com/hrzn).
- New model: `KalmanForecaster` is a new probabilistic model, working on multivariate series, accepting future covariates,
  and which works by running the state-space model of a given Kalman filter into the future. The `fit()` function uses the
  N4SID algorithm for system identification. [#743](https://github.com/unit8co/darts/pull/743)
  by [Julien Herzen](https://github.com/hrzn).
- The `KalmanFilter` now also works on `TimeSeries` containing missing values. [#743](https://github.com/unit8co/darts/pull/743)
  by [Julien Herzen](https://github.com/hrzn).
- The estimators (forecasting and filtering models) now also return their own instance when calling `fit()`,
  which allows chaining calls. [#741](https://github.com/unit8co/darts/pull/741)
  by [Julien Herzen](https://github.com/hrzn).

**Fixed**

- Fixed an issue with tensorboard and gridsearch when `model_name` is provided.
  [#759](https://github.com/unit8co/darts/issues/759) by [@gdevos010](https://github.com/gdevos010).
- Fixed issues with pip-tools. [#762](https://github.com/unit8co/darts/pull/762)
  by [Tomas Van Pottelbergh](https://github.com/tomasvanpottelbergh).

### For developers of the library:

- Some linting checks have been added to the CI pipeline. [#749](https://github.com/unit8co/darts/pull/749)
  by [Tomas Van Pottelbergh](https://github.com/tomasvanpottelbergh).

## [0.16.1](https://github.com/unit8co/darts/tree/0.16.1) (2022-01-24)

Patch release

### For users of the library:

- Fixed an incompatibility with latest version of Pandas ([#752](https://github.com/unit8co/darts/pull/752))
  by [Julien Herzen](https://github.com/hrzn).
- Fixed non contiguous error when using lstm_layers > 1 on GPU. ([#740](https://github.com/unit8co/darts/pull/740))
  by [Dennis Bader](https://github.com/dennisbader).
- Small improvement in type annotations in API documentation ([#744](https://github.com/unit8co/darts/pull/744))
  by [Dustin Brunner](https://github.com/brunnedu).

### For developers of the library:

- Added flake8 tests to CI pipelines ([#749](https://github.com/unit8co/darts/pull/749),
  [#748](https://github.com/unit8co/darts/pull/748), [#745](https://github.com/unit8co/darts/pull/745))
  by [Tomas Van Pottelbergh](https://github.com/tomasvanpottelbergh)
  and [Dennis Bader](https://github.com/dennisbader).

## [0.16.0](https://github.com/unit8co/darts/tree/0.16.0) (2022-01-13)

### For users of the library:

**Improved**

- The [documentation page](https://unit8co.github.io/darts/index.html) has been revamped and now contains
  a brand new Quickstart guide, as well as a User Guide section, which will be populated over time.
- The [API documentation](https://unit8co.github.io/darts/generated_api/darts.html) has been revamped and improved,
  notably using `numpydoc`.
- The datasets building procedure has been improved in `RegressionModel`, which yields dramatic speed improvements.

**Added**

- The `KalmanFilter` can now do system identification using `fit()` (using [nfoursid](https://github.com/spmvg/nfoursid)).

**Fixed**

- Catch a [potentially problematic case](https://github.com/unit8co/darts/issues/724) in ensemble models.
- Fixed support for `ReduceLROnPlateau` scheduler.

### For developers of the library:

- We have switched to [black](https://black.readthedocs.io/en/stable/) for code formatting (this is checked
  by the CI pipeline).

## [0.15.0](https://github.com/unit8co/darts/tree/0.15.0) (2021-12-24)

### For users of the library:

**Added**:

- On-the-fly encoding of position and calendar information in Torch-based models.
  Torch-based models now accept an option `add_encoders` parameter, specifying how to
  use certain calendar and position information as past and/or future covariates on the-fly.

  Example:

  ```
  from darts.dataprocessing.transformers import Scaler
  add_encoders={
      'cyclic': {'future': ['month']},
      'datetime_attribute': {'past': ['hour', 'dayofweek']},
      'position': {'past': ['absolute'], 'future': ['relative']},
      'custom': {'past': [lambda idx: (idx.year - 1950) / 50]},
      'transformer': Scaler()
  }
  ```

  This will add a cyclic encoding of the month as future covariates, add some datetime
  attributes as past and future covariates, an absolute/relative position (index), and
  even some custom mapping of the index (such as a function of the year). A `Scaler` will
  be applied to fit/transform all of these covariates both during training and inference.
- The scalers can now also be applied on stochastic `TimeSeries`.
- There is now a new argument `max_samples_per_ts` to the :func:`fit()` method of Torch-based
  models, which can be used to limit the number of samples contained in the underlying
  training dataset, by taking (at most) the most recent `max_samples_per_ts` training samples
  per time series.
- All local forecasting models that support covariates (Prophet, ARIMA, VARIMA, AutoARIMA)
  now handle covariate slicing themselves; this means that you don't need to make sure your
  covariates have the exact right time span. As long as they contain the right time span, the
  models will slice them for you.
- `TimeSeries.map()` and mappers data transformers now work on stochastic `TimeSeries`.
- Granger causality function: `utils.statistics.granger_causality_tests` can test if one
  univariate `TimeSeries` "granger causes" another.
- New stationarity tests for univariate `TimeSeries` : `darts.utils.statistics.stationarity_tests`,
  `darts.utils.statistics.stationarity_test_adf` and `darts.utils.statistics.stationarity_test_kpss`.
- New test coverage badge 🦄

**Fixed**:

- Fixed various issues in different notebooks.
- Fixed a bug handling frequencies in Prophet model.
- Fixed an issue causing `PastCovariatesTorchModels` (such as `NBEATSModel`) prediction
  to fail when `n > output_chunk_length` AND `n` not being a multiple of `output_chunk_length`.
- Fixed an issue in backtesting which was causing untrained models
  not to be trained on the initial window when `retrain=False`.
- Fixed an issue causing `residuals()` to fail for Torch-based models.

### For developers of the library:

- Updated the [contribution guidelines](https://github.com/unit8co/darts/blob/master/CONTRIBUTING.md)
- The unit tests have been re-organised with submodules following that of the library.
- All relative import paths have been removed and replaced by absolute paths.
- pytest and pytest-cov are now used to run tests and compute coverage.

## [0.14.0](https://github.com/unit8co/darts/tree/0.14.0) (2021-11-28)

### For users of the library:

**Added**:

- Probabilistic N-BEATS: The `NBEATSModel` can now produce probabilistic forecasts,
  in a similar way as all the other deep learning models in Darts (specifying a `likelihood`
  and predicting with `num_samples` >> 1).
- We have improved the speed of the data loaing functionalities for PyTorch-based models.
  This should speedup training, typically by a few percents.
- Added `num_loader_workers` parameters to `fit()` and `predict()` methods of PyTorch-based models,
  in order to control the `num_workers` of PyTorch DataLoaders. This can sometimes result in drastic speedups.
- New method `TimeSeries.astype()` which allows to easily case (e.g. between `np.float64` and `np.float32`).
- Added `dtype` as an option to the time series generation modules.
- Added a small [performance guide](https://github.com/unit8co/darts/blob/master/guides/performance.md) for
  PyTorch-based models.
- Possibility to specify a (relative) time index to be used as future covariates in the TFT Model.
  Future covariates don't have to be specified when this is used.
- New TFT example notebook.
- Less strict dependencies: we have loosened the required dependencies versions.

**Fixed**:

- A small fix on the Temporal Fusion Transformer `TFTModel`, which should improve performance.
- A small fix in the random state of some unit tests.
- Fixed a typo in Transformer example notebook.

## [0.13.1](https://github.com/unit8co/darts/tree/0.13.1) (2021-11-08)

### For users of the library:

**Added**:

- Factory methods in `TimeSeries` are now `classmethods`, which makes inheritance of
  `TimeSeries` more convenient.

**Fixed**:

- An issue which was causing some of the flavours installations not to work

## [0.13.0](https://github.com/unit8co/darts/tree/0.13.0) (2021-11-07)

### For users of the library:

**Added**:

- New forecasting model, [Temporal Fusion Transformer](https://arxiv.org/abs/1912.09363) (`TFTModel`).
  A new deep learning model supporting both past and future covariates.
- Improved support for Facebook Prophet model (`Prophet`):
  - Added support for fit & predict with future covariates. For instance:
    `model.fit(train, future_covariates=train_covariates)` and
    `model.predict(n=len(test), num_sample=1, future_covariates=test_covariates)`
  - Added stochastic forecasting, for instance: `model.predict(n=len(test), num_samples=200)`
  - Added user-defined seasonalities either at model creation with kwarg
    `add_seasonality` (`Prophet(add_seasonality=kwargs_dict)`) or pre-fit with
    `model.add_seasonality(kwargs)`. For more information on how to add seasonalities,
    see the [Prophet docs](https://unit8co.github.io/darts/generated_api/darts.models.forecasting.prophet.html).
  - Added possibility to predict and return the base model's raw output with `model.predict_raw()`.
    Note that this returns a pd.DataFrame `pred_df`, which will not be supported for further
    processing with the Darts API. But it is possible to access Prophet's methods such as
    plots with `model.model.plot_compenents(pred_df)`.
- New `n_random_samples` in `gridsearch()` method, which allows to specify a number of (random)
  hyper parameters combinations to be tried, in order mainly to limit the gridsearch time.
- Improvements in the checkpointing and saving of Torch models.
  - Now models don't save checkpoints by default anymore. Set `save_checkpoints=True` to enable them.
  - Models can be manually saved with `YourTorchModel.save_model(file_path)`
    (file_path pointing to the .pth.tar file).
  - Models can be manually loaded with `YourTorchModel.load_model(file_path)` or
    the original method `YourTorchModel.load_from_checkpoint()`.
- New `QuantileRegression` Likelihood class in `darts.utils.likelihood_models`.
  Allows to apply quantile regression loss, and get probabilistic forecasts on all deep
  learning models supporting likelihoods.
  Used by default in the Temporal Fusion Transformer.

**Fixed:**

- Some issues with `darts.concatenate()`.
- Fixed some bugs with `RegressionModel`s applied on multivariate series.
- An issue with the confidence bounds computation in ACF plot.
- Added a check for some models that do not support `retrain=False` for `historical_forecasts()`.
- Small fixes in install instructions.
- Some rendering issues with bullet points lists in examples.

## [0.12.0](https://github.com/unit8co/darts/tree/0.12.0) (2021-09-25)

### For users of the library:

**Added**:

- Improved probabilistic forecasting with neural networks
  - Now all neural networks based forecasting models (except `NBEATSModel`) support probabilistic forecasting,
    by providing the `likelihood` parameter to the model's constructor method.
  - `darts.utils.likelihood_models` now contains many more distributions. The complete list of likelihoods
    available to train neural networks based models is
    available here: https://unit8co.github.io/darts/generated_api/darts.utils.likelihood_models.html
  - Many of the available likelihood models now offer the possibility to specify "priors" on the distribution's
    parameters. Specifying such priors will regularize the training loss to make the output distribution
    more like the one specified by the prior parameters values.
- Performance improvements on `TimeSeries` creation. creating `TimeSeries` is now be significantly faster,
  especially for large series, and filling missing dates has also been significantly sped up.
- New rho-risk metric for probabilistic forecasts.
- New method `darts.utils.statistics.plot_hist()` to plot histograms of time series data (e.g. backtest errors).
- New argument `fillna_value` to `TimeSeries` factory methods, allowing to specify a value to fill missing dates
  (instead of `np.nan`).
- Synthetic `TimeSeries` generated with `darts.utils.timeseries_generation` methods can now be integer-index
  (just pass an integer instead of a timestamp for the `start` argument).
- Removed some deprecation warnings
- Updated conda installation instructions

**Fixed:**

- Removed [extra 1x1 convolutions](https://github.com/unit8co/darts/issues/470) in TCN Model.
- Fixed an issue with linewidth parameter when plotting `TimeSeries`.
- Fixed a column name issue in datetime attribute time series.

### For developers of the library:

- We have removed the `develop` branch.
- We force sklearn<1.0 has we have observed issues with pmdarima and sklearn==1.0

## [0.11.0](https://github.com/unit8co/darts/tree/0.11.0) (2021-09-04)

### For users of the library:

**Added:**

- New model: `LightGBMModel` is a new regression model. Regression models allow to predict future values
  of the target, given arbitrary lags of the target as well as past and/or future covariates. `RegressionModel`
  already works with any scikit-learn regression model, and now `LightGBMModel` does the same with LightGBM.
  If you want to activate LightGBM support in Darts, please read the detailed install notes on
  the [README](https://github.com/unit8co/darts/blob/master/README.md) carefully.
- Added stride support to gridsearch

**Fixed:**

- A bug which was causing issues when training on a GPU with a validation set
- Some issues with custom-provided RNN modules in `RNNModel`.
- Properly handle `kwargs` in the `fit` function of `RegressionModel`s.
- Fixed an issue which was causing problems with latest versions of Matplotlib.
- An issue causing errors in the FFT notebook

## [0.10.1](https://github.com/unit8co/darts/tree/0.10.1) (2021-08-19)

### For users of the library:

**Fixed:**

- A bug with memory pinning that was causing issues with training models on GPUs.

**Changed:**

- Clarified conda support on the README

## [0.10.0](https://github.com/unit8co/darts/tree/0.10.0) (2021-08-13)

### For users of the library:

**Added:**

- 🔴 Improvement of the covariates support. Before, some models were accepting a `covariates` (or `exog`)
  argument, but it wasn't always clear whether this represented "past-observed" or "future-known" covariates.
  We have made this clearer. Now all covariate-aware models support `past_covariates` and/or `future_covariates` argument
  in their `fit()` and `predict()` methods, which makes it clear what series is used as a past or future covariate.
  We recommend [this article](https://medium.com/unit8-machine-learning-publication/time-series-forecasting-using-past-and-future-external-data-with-darts-1f0539585993)
  for more information and examples.
- 🔴 Significant improvement of `RegressionModel` (incl. `LinearRegressionModel` and `RandomForest`).
  These models now support training on multiple (possibly multivariate) time series. They also support both
  `past_covariates` and `future_covariates`. It makes it easier than ever to fit arbitrary regression models (e.g. from
  scikit-learn) on multiple series, to predict the future of a target series based on arbitrary lags of the target and
  the past/future covariates. The signature of these models changed: It's not using "`exog`" keyword arguments, but
  `past_covariates` and `future_covariates` instead.
- Dynamic Time Warping. There is a brand new `darts.dataprocessing.dtw` submodule that
  implements Dynamic Time Warping between two `TimeSeries`. It's also coming with a new `dtw`
  metric in `darts.metrics`. We recommend going over the
  [new DTW example notebook](https://github.com/unit8co/darts/blob/master/examples/13-Dynamic-Time-Warping-example.ipynb)
  for a good overview of the new functionalities
- Conda forge installation support (fully supported with Python 3.7 only for now). You can now
  `conda install u8darts-all`.
- `TimeSeries.from_csv()` allows to obtain a `TimeSeries` from a CSV file directly.
- Optional cyclic encoding of the datetime attributes future covariates; for instance it's now possible to call
  `my_series.add_datetime_attribute('weekday', cyclic=True)`, which will add two columns containing a sin/cos
  encoding of the weekday.
- Default seasonality inference in `ExponentialSmoothing`. If left to `None`, the `seasonal_periods` is inferred
  from the `freq` of the provided series.
- Various documentation improvements.

**Fixed:**

- Now transformations and forecasting maintain the columns' names of the `TimeSeries`.
  The generation module `darts.utils.timeseries_generation` also comes with better default columns names.
- Some issues with our Docker build process
- A bug with GPU usage

**Changed:**

- For probabilistic PyTorch based models, the generation of multiple samples (and series) at prediction time is now
  vectorized, which improves inference performance.

## [0.9.1](https://github.com/unit8co/darts/tree/0.9.1) (2021-07-17)

### For users of the library:

**Added:**

- Improved `GaussianProcessFilter`, now handling missing values, and better handling
  time series indexed by datetimes.
- Improved Gaussian Process notebook.

**Fixed:**

- `TimeSeries` now supports indexing using `pandas.Int64Index` and not just `pandas.RangeIndex`,
  which solves some indexing issues.
- We have changed all factory methods of `TimeSeries` to have `fill_missing_dates=False` by
  default. This is because in some cases inferring the frequency for missing dates and
  resampling the series is causing significant performance overhead.
- Fixed backtesting to make it work with integer-indexed series.
- Fixed a bug that was causing inference to crash on GPUs for some models.
- Fixed the default folder name, which was causing issues on Windows systems.
- We have slightly improved the documentation rendering and fixed the titles
  of the documentation pages for `RNNModel` and `BlockRNNModel` to distinguish them.

**Changed:**

- The dependencies are not pinned to some exact versions anymore.

### For developers of the library:

- We have fixed the building process.

## [0.9.0](https://github.com/unit8co/darts/tree/0.9.0) (2021-07-09)

### For users of the library:

**Added:**

- Multiple forecasting models can now produce probabilistic forecasts by specifying a `num_samples` parameter when calling `predict()`. Stochastic forecasts are stored by utilizing the new `samples` dimension in the refactored `TimeSeries` class (see 'Changed' section). Models supporting probabilistic predictions so far are `ARIMA`, `ExponentialSmoothing`, `RNNModel` and `TCNModel`.
- Introduced `LikelihoodModel` class which is used by probabilistic `TorchForecastingModel` classes in order to make predictions in the form of parametrized distributions of different types.
- Added new abstract class `TorchParametricProbabilisticForecastingModel` to serve as parent class for probabilistic models.
- Introduced new `FilteringModel` abstract class alongside `MovingAverage`, `KalmanFilter` and `GaussianProcessFilter` as concrete implementations.
- Future covariates are now utilized by `TorchForecastingModels` when the forecasting horizon exceeds the `output_chunk_length` of the model. Before, `TorchForecastingModel` instances could only predict beyond their `output_chunk_length` if they were not trained on covariates, i.e. if they predicted all the data they need as input. This restriction has now been lifted by letting a model not only consume its own output when producing long predictions, but also utilizing the covariates known in the future, if available.
- Added a new `RNNModel` class which utilizes and rnn module as both encoder and decoder. This new class natively supports the use of the most recent future covariates when making a forecast. See documentation for more details.
- Introduced optional `epochs` parameter to the `TorchForecastingModel.predict()` method which, if provided, overrides the `n_epochs` attribute in that particular model instance and training session.
- Added support for `TimeSeries` with a `pandas.RangeIndex` instead of just allowing `pandas.DatetimeIndex`.
- `ForecastingModel.gridsearch` now makes use of parallel computation.
- Introduced a new `force_reset` parameter to `TorchForecastingModel.__init__()` which, if left to False, will prevent the user from overriding model data with the same name and directory.

**Fixed:**

- Solved bug occurring when training `NBEATSModel` on a GPU.
- Fixed crash when running `NBEATSModel` with `log_tensorboard=True`
- Solved bug occurring when training a `TorchForecastingModel` instance with a `batch_size` bigger than the available number of training samples.
- Some fixes in the documentation, including adding more details
- Other minor bug fixes

**Changed:**

- 🔴 The `TimeSeries` class has been refactored to support stochastic time series representation by adding an additional dimension to a time series, namely `samples`. A time series is now based on a 3-dimensional `xarray.DataArray` with shape `(n_timesteps, n_components, n_samples)`. This overhaul also includes a change of the constructor which is incompatible with the old one. However, factory methods have been added to create a `TimeSeries` instance from a variety of data types, including `pd.DataFrame`. Please refer to the documentation of `TimeSeries` for more information.
- 🔴 The old version of `RNNModel` has been renamed to `BlockRNNModel`.
- The `historical_forecast()` and `backtest()` methods of `ForecastingModel` have been reorganized a bit by making use of new wrapper methods to fit and predict models.
- Updated `README.md` to reflect the new additions to the library.

## [0.8.1](https://github.com/unit8co/darts/tree/0.8.1) (2021-05-22)

**Fixed:**

- Some fixes in the documentation

**Changed:**

- The way to instantiate Dataset classes; datasets should now be used like this

```
from darts.datasets import AirPassengers
ts: TimeSeries = AirPassengers().load()
```

## [0.8.0](https://github.com/unit8co/darts/tree/0.8.0) (2021-05-21)

### For users of the library:

**Added:**

- `RandomForest` algorithm implemented. Uses the scikit-learn `RandomForestRegressor` to predict future values from (lagged) exogenous
  variables and lagged values of the target.
- `darts.datasets` is a new submodule allowing to easily download, cache and import some commonly used time series.
- Better support for processing sequences of `TimeSeries`.
  * The Transformers, Pipelines and metrics have been adapted to be used on sequences of `TimeSeries`
    (rather than isolated series).
  * The inference of neural networks on sequences of series has been improved
- There is a new utils function `darts.utils.model_selection.train_test_split` which allows to split a `TimeSeries`
  or a sequence of `TimeSeries` into train and test sets; either along the sample axis or along the time axis.
  It also optionally allows to do "model-aware" splitting, where the split reclaims as much data as possible for the
  training set.
- Our implementation of N-BEATS, `NBEATSModel`, now supports multivariate time series, as well as covariates.

**Changed**

- `RegressionModel` is now a user exposed class. It acts as a wrapper around any regression model with a `fit()` and `predict()`
  method. It enables the flexible usage of lagged values of the target variable as well as lagged values of multiple exogenous
  variables. Allowed values for the `lags` argument are positive integers or a list of positive integers indicating which lags
  should be used during training and prediction, e.g. `lags=12` translates to training with the last 12 lagged values of the target variable.
  `lags=[1, 4, 8, 12]` translates to training with the previous value, the value at lag 4, lag 8 and lag 12.
- 🔴 `StandardRegressionModel` is now called `LinearRegressionModel`. It implements a linear regression model
  from `sklearn.linear_model.LinearRegression`. Users who still need to use the former `StandardRegressionModel` with
  another sklearn model should use the `RegressionModel` now.

**Fixed**

- We have fixed a bug arising when multiple scalers were used.
- We have fixed a small issue in the TCN architecture, which makes our implementation follow the original paper
  more closely.

### For developers of the library:

**Added:**

- We have added some [contribution guidelines](https://github.com/unit8co/darts/blob/master/CONTRIBUTE.md).

## [0.7.0](https://github.com/unit8co/darts/tree/0.7.0) (2021-04-14)

[Full Changelog](https://github.com/unit8co/darts/compare/0.6.0...0.7.0)

### For users of the library:

**Added:**

- `darts` Pypi package. It is now possible to `pip install darts`. The older name `u8darts` is still maintained
  and provides the different flavours for lighter installs.
- New forecasting model available: VARIMA (Vector Autoregressive moving average).
- Support for exogeneous variables in ARIMA, AutoARIMA and VARIMA (optional `exog` parameter in `fit()` and `predict()`
  methods).
- New argument `dummy_index` for `TimeSeries` creation. If a series is just composed of a sequence of numbers
  without timestamps, setting this flag will allow to create a `TimeSeries` which uses a "dummy time index" behind the
  scenes. This simplifies the creation of `TimeSeries` in such cases, and makes it possible to use all forecasting models,
  except those that explicitly rely on dates.
- New method `TimeSeries.diff()` returning differenced `TimeSeries`.
- Added an example of `RegressionEnsembleModel` in intro notebook.

**Changed:**

- Improved N-BEATS example notebook.
- Methods `TimeSeries.split_before()` and `split_after()` now also accept integer or float arguments (in addition to
  timestamp) for the breaking point (e.g. specify 0.8 in order to obtain a 80%/20% split).
- Argument `value_cols` no longer has to be provided if not necessary when creating a `TimeSeries` from a `DataFrame`.
- Update of dependency requirements to more recent versions.

**Fixed:**

- Fix issue with MAX_TORCH_SEED_VALUE on 32-bit architectures (https://github.com/unit8co/darts/issues/235).
- Corrected a bug in TCN inference, which should improve accuracy.
- Fix historical forecasts not returning last point.
- Fixed bug when calling the `TimeSeries.gaps()` function for non-regular time frequencies.
- Many small bug fixes.

## [0.6.0](https://github.com/unit8co/darts/tree/0.6.0) (2021-02-02)

[Full Changelog](https://github.com/unit8co/darts/compare/0.5.0...0.6.0)

### For users of the library:

**Added:**

- `Pipeline.invertible()` a getter which returns whether the pipeline is invertible or not.
- `TimeSeries.to_json()` and `TimeSeries.from_json()` methods to convert `TimeSeries` to/from a `JSON` string.
- New base class `GlobalForecastingModel` for all models supporting training on multiple time series, as well
  as covariates. All PyTorch models are now `GlobalForecastingModel`s.
- As a consequence of the above, the `fit()` function of PyTorch models (all neural networks) can optionally be called
  with a sequence of time series (instead of a single time series).
- Similarly, the `predict()` function of these models also accepts a specification of which series should be forecasted
- A new `TrainingDataset` base class.
- Some implementations of `TrainingDataset` containing some slicing logic for the training of neural networks on
  several time series.
- A new `TimeSeriesInferenceDataset` base class.
- An implementation `SimpleInferenceDataset` of `TimeSeriesInferenceDataset`.
- All PyTorch models have a new `fit_from_dataset()` method which allows to directly fit the model from a specified
  `TrainingDataset` instance (instead of using a default instance when going via the :func:`fit()` method).
- A new explanatory notebooks for global models:
  https://github.com/unit8co/darts/blob/master/examples/02-multi-time-series-and-covariates.ipynb

**Changed:**

- 🔴 removed the arguments `training_series` and `target_series` in `ForecastingModel`s. Please consult
  the API documentation of forecasting models to see the new signatures.
- 🔴 removed `UnivariateForecastingModel` and `MultivariateForecastingModel` base classes. This distinction does
  not exist anymore. Instead, now some models are "global" (can be trained on multiple series) or "local" (they cannot).
  All implementations of `GlobalForecastingModel`s support multivariate time series out of the box, except N-BEATS.
- Improved the documentation and README.
- Re-ordered the example notebooks to improve the flow of examples.

**Fixed:**

- Many small bug fixes.
- Unit test speedup by about 15x.

## [0.5.0](https://github.com/unit8co/darts/tree/0.5.0) (2020-11-09)

[Full Changelog](https://github.com/unit8co/darts/compare/0.4.0...0.5.0)

### For users of the library:

**Added:**

- Ensemble models, a new kind of `ForecastingModel` which allows to ensemble multiple models to make predictions:
  - `EnsembleModel` is the abstract base class for ensemble models. Classes deriving from `EnsembleModel` must implement the `ensemble()` method, which takes in a `List[TimeSeries]` of predictions from the constituent models, and returns the ensembled prediction (a single `TimeSeries` object)
  - `RegressionEnsembleModel`, a concrete implementation of `EnsembleModel `which allows to specify any regression model (providing `fit()` and `predict()` methods) to use to ensemble the constituent models' predictions.
- A new method to `TorchForecastingModel` : `untrained_model()` returns the model as it was initially created, allowing to retrain the exact same model from scratch. Works both when specifying a `random_state` or not.
- New `ForecastingModel.backtest()` and `RegressionModel.backtest()` functions which by default compute a single error score from the historical forecasts the model would have produced.
  - A new `reduction` parameter allows to specify whether to compute the mean/median/… of errors or (when `reduction` is set to `None`) to return a list of historical errors.
  - The previous `backtest()` functionality still exists but has been renamed `historical_forecasts()`
- Added a new `last_points_only` parameter to `historical_forecasts()`, `backtest()` and `gridsearch()`

**Changed:**

- 🔴 Renamed `backtest()` into `historical_forecasts()`
- `fill_missing_values()` and `MissingValuesFiller` used to remove the variable names when used with `fill='auto'` – not anymore.
- Modified the default plotting style to increase contrast and make plots lighter.

**Fixed:**

- Small mistake in the `NaiveDrift` model implementation which caused the first predicted value to repeat the last training value.

### For developers of the library:

**Changed:**

- `@random_method` decorator now always assigns a `_random_instance` field to decorated methods (seeded with a random seed). This doesn't change the observed behavior, but allows to deterministically "reset" `TorchForecastingModel` by saving `_random_instance` along with the other parameters of the model upon creation.

## [0.4.0](https://github.com/unit8co/darts/tree/0.4.0) (2020-10-28)

[Full Changelog](https://github.com/unit8co/darts/compare/0.3.0...0.4.0)

### For users of the library:

**Added:**

- Data (pre) processing abilities using `DataTransformer`, `Pipeline` :
  - `DataTransformer` provide a unified interface to apply transformations on `TimeSeries`, using their `transform()` method
  - `Pipeline` :
    - allow chaining of `DataTransformers`
    - provide `fit()`, `transform()`, `fit_transform()` and `inverse_transform()` methods.
  - Implementing your own data transformers:
    - Data transformers which need to be fitted first should derive from the `FittableDataTransformer` base class and implement a `fit()` method. Fittable transformers also provide a `fit_transform()` method, which fits the transformer and then transforms the data with a single call.
    - Data transformers which perform an invertible transformation should derive from the `InvertibleDataTransformer` base class and implement a `inverse_transform()` method.
    - Data transformers which are neither fittable nor invertible should derive from the `BaseDataTransformer` base class
    - All data transformers must implement a `transform()` method.
- Concrete `DataTransformer` implementations:
  - `MissingValuesFiller` wraps around `fill_missing_value()` and allows to fill missing values using either a constant value or the `pd.interpolate()` method.
  - `Mapper` and `InvertibleMapper` allow to easily perform the equivalent of a `map()` function on a TimeSeries, and can be made part of a `Pipeline`
  - `BoxCox` allows to apply a BoxCox transformation to the data
- Extended `map()` on `TimeSeries` to accept functions which use both a value and its timestamp to compute a new value e.g.`f(timestamp, datapoint) = new_datapoint`
- Two new forecasting models:
  - `TransformerModel`, an implementation based on the architecture described in [Attention Is All You Need](https://arxiv.org/abs/1706.03762) by Vaswani et al. (2017)
  - `NBEATSModel`, an implementation based on the N-BEATS architecture described in [N-BEATS: Neural basis expansion analysis for interpretable time series forecasting](https://openreview.net/forum?id=r1ecqn4YwB) by Boris N. Oreshkin et al. (2019)

**Changed:**

- 🔴 Removed `cols` parameter from `map()`. Using indexing on `TimeSeries` is preferred.
  ```python
  # Assuming a multivariate TimeSeries named series with 3 columns or variables.
  # To apply fn to columns with names '0' and '2':

  #old syntax
  series.map(fn, cols=['0', '2']) # returned a time series with 3 columns
  #new syntax
  series[['0', '2']].map(fn) # returns a time series with only 2 columns
  ```
- 🔴 Renamed `ScalerWrapper` into `Scaler`
- 🔴 Renamed the `preprocessing` module into `dataprocessing`
- 🔴 Unified `auto_fillna()` and `fillna()` into a single `fill_missing_value()` function
  ```python
  #old syntax
  fillna(series, fill=0)

  #new syntax
  fill_missing_values(series, fill=0)

  #old syntax
  auto_fillna(series, **interpolate_kwargs)

  #new syntax
  fill_missing_values(series, fill='auto', **interpolate_kwargs)
  fill_missing_values(series, **interpolate_kwargs) # fill='auto' by default
  ```

### For developers of the library

**Changed:**

- GitHub release workflow is now triggered manually from the GitHub "Actions" tab in the repository, providing a `#major`, `#minor`, or `#patch` argument. [\#211](https://github.com/unit8co/darts/pull/211)
- (A limited number of) notebook examples are now run as part of the GitHub PR workflow.

## [0.3.0](https://github.com/unit8co/darts/tree/0.3.0) (2020-10-05)

[Full Changelog](https://github.com/unit8co/darts/compare/0.2.3...0.3.0)

### For users of the library:

**Added:**

- Better indexing on TimeSeries (support for column/component indexing) [\#150](https://github.com/unit8co/darts/pull/150)
- New `FourTheta` forecasting model [\#123](https://github.com/unit8co/darts/pull/123), [\#156](https://github.com/unit8co/darts/pull/156)
- `map()` method for TimeSeries [\#121](https://github.com/unit8co/darts/issues/121), [\#166](https://github.com/unit8co/darts/pull/166)
- Further improved the backtesting functions [\#111](https://github.com/unit8co/darts/pull/111):
  - Added support for multivariate TimeSeries and models
  - Added `retrain` and `stride` parameters
- Custom style for matplotlib plots [\#191](https://github.com/unit8co/darts/pull/191)
- sMAPE metric [\#129](https://github.com/unit8co/darts/pull/129)
- Option to specify a `random_state` at model creation using the `@random_method` decorator on models using neural networks to allow reproducibility of results [\#118](https://github.com/unit8co/darts/pull/118)

**Changed:**

- 🔴 **Refactored backtesting** [\#184](https://github.com/unit8co/darts/pull/184)
  - Moved backtesting functionalities inside `ForecastingModel` and `RegressionModel`
    ```python
    # old syntax:
    backtest_forecasting(forecasting_model, *args, **kwargs)

    # new syntax:
    forecasting_model.backtest(*args, **kwargs)

    # old syntax:
    backtest_regression(regression_model, *args, **kwargs)

    # new syntax:
    regression_model.backtest(*args, **kwargs)
    ```
  - Consequently removed the `backtesting` module
- 🔴 `ForecastingModel` `fit()` **method syntax** using TimeSeries indexing instead of additional parameters [\#161](https://github.com/unit8co/darts/pull/161)
  ```python
  # old syntax:
  multivariate_model.fit(multivariate_series, target_indices=[0, 1])

  # new syntax:
  multivariate_model.fit(multivariate_series, multivariate_series[["0", "1"]])

  # old syntax:
  univariate_model.fit(multivariate_series, component_index=2)

  # new syntax:
  univariate_model.fit(multivariate_series["2"])
  ```

**Fixed:**

- Solved issue of TorchForecastingModel.predict(n) throwing an error at n=1. [\#108](https://github.com/unit8co/darts/pull/108)
- Fixed MASE metrics [\#129](https://github.com/unit8co/darts/pull/129)
- \[BUG\] ForecastingModel.backtest: Can bypass sanity checks [\#188](https://github.com/unit8co/darts/issues/188)
- ForecastingModel.backtest\(\) fails if forecast\_horizon isn't provided [\#186](https://github.com/unit8co/darts/issues/186)

### For developers of the library

**Added:**

- Gradle to build docs, docker image, run tests, … [\#112](https://github.com/unit8co/darts/pull/112), [\#127](https://github.com/unit8co/darts/pull/127), [\#159](https://github.com/unit8co/darts/pull/159)
- M4 competition benchmark and notebook to the examples [\#138](https://github.com/unit8co/darts/pull/138)
- Check of test coverage [\#141](https://github.com/unit8co/darts/pull/141)

**Changed:**

- Dependencies' versions are now fixed [\#173](https://github.com/unit8co/darts/pull/173)
- Workflow: tests trigger on Pull Request [\#165](https://github.com/unit8co/darts/pull/165)

**Fixed:**

- Passed the `freq` parameter to the `TimeSeries` constructor in all TimeSeries generating functions [\#157](https://github.com/unit8co/darts/pull/157)

## Older releases

[Full Changelog](https://github.com/unit8co/darts/compare/f618c4536bf7ed6e3b6a2239fbca4e3089736426...0.2.3)<|MERGE_RESOLUTION|>--- conflicted
+++ resolved
@@ -22,11 +22,7 @@
 
 **Fixed**
 
-<<<<<<< HEAD
-- Fixed a bug when using `from_group_dataframe()`, where the resulting time index was not a RangeIndex (as intended). [#2512](https://github.com/unit8co/darts/pull/2512) by [Alessio Pellegrini](https://github.com/AlessiopSymplectic)
-=======
 - Fixed a bug when using `from_group_dataframe()` with a `time_col` of type integer, where the resulting time index was wrongly converted to a DatetimeIndex. [#2512](https://github.com/unit8co/darts/pull/2512) by [Alessio Pellegrini](https://github.com/AlessiopSymplectic)
->>>>>>> 26c5f393
 - Fixed a bug when using `historical_forecasts()` with a pre-trained `RegressionModel` that has no target lags `lags=None` but uses static covariates. [#2426](https://github.com/unit8co/darts/pull/2426) by [Dennis Bader](https://github.com/dennisbader).
 - Fixed a bug with `xgboost>=2.1.0`, where multi output regression was not properly handled. [#2426](https://github.com/unit8co/darts/pull/2426) by [Dennis Bader](https://github.com/dennisbader).
 - Fixed a bug when using `ShapExplainer.explain()` with some selected `target_components` and a regression model that natively supports multi output regression: The target components were not properly mapped. [#2428](https://github.com/unit8co/darts/pull/2428) by [Dennis Bader](https://github.com/dennisbader).
