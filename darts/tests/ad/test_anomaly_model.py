from typing import Dict, Sequence, Tuple

import numpy as np
import pandas as pd
from pyod.models.knn import KNN

from darts import TimeSeries

# anomaly aggregators
# import everything in darts.ad (also for testing imports)
from darts.ad import AndAggregator  # noqa: F401
from darts.ad import EnsembleSklearnAggregator  # noqa: F401
from darts.ad import OrAggregator  # noqa: F401
from darts.ad import QuantileDetector  # noqa: F401
from darts.ad import ThresholdDetector  # noqa: F401
from darts.ad import CauchyNLLScorer
from darts.ad import DifferenceScorer as Difference
from darts.ad import (
    ExponentialNLLScorer,
    FilteringAnomalyModel,
    ForecastingAnomalyModel,
    GammaNLLScorer,
    GaussianNLLScorer,
    KMeansScorer,
    LaplaceNLLScorer,
    NormScorer,
    PoissonNLLScorer,
    PyODScorer,
    WassersteinScorer,
)
from darts.ad.utils import eval_accuracy_from_scores, show_anomalies_from_scores
from darts.models import MovingAverageFilter, NaiveSeasonal, RegressionModel
from darts.tests.base_test_class import DartsBaseTestClass


class ADAnomalyModelTestCase(DartsBaseTestClass):
    np.random.seed(42)

    # univariate series
    np_train = np.random.normal(loc=10, scale=0.5, size=100)
    train = TimeSeries.from_values(np_train)

    np_covariates = np.random.choice(a=[0, 1], size=100, p=[0.5, 0.5])
    covariates = TimeSeries.from_times_and_values(train._time_index, np_covariates)

    np_test = np.random.normal(loc=10, scale=1, size=100)
    test = TimeSeries.from_times_and_values(train._time_index, np_test)

    np_anomalies = np.random.choice(a=[0, 1], size=100, p=[0.9, 0.1])
    anomalies = TimeSeries.from_times_and_values(train._time_index, np_anomalies)

    np_only_1_anomalies = np.random.choice(a=[0, 1], size=100, p=[0, 1])
    only_1_anomalies = TimeSeries.from_times_and_values(
        train._time_index, np_only_1_anomalies
    )

    np_only_0_anomalies = np.random.choice(a=[0, 1], size=100, p=[1, 0])
    only_0_anomalies = TimeSeries.from_times_and_values(
        train._time_index, np_only_0_anomalies
    )

    modified_train = MovingAverageFilter(window=10).filter(train)
    modified_test = MovingAverageFilter(window=10).filter(test)

    np_probabilistic = np.random.normal(loc=10, scale=1, size=[100, 1, 20])
    probabilistic = TimeSeries.from_times_and_values(
        train._time_index, np_probabilistic
    )

    # multivariate series
    np_mts_train = np.random.normal(loc=[10, 5], scale=[0.5, 1], size=[100, 2])
    mts_train = TimeSeries.from_values(np_mts_train)

    np_mts_test = np.random.normal(loc=[10, 5], scale=[1, 1.5], size=[100, 2])
    mts_test = TimeSeries.from_times_and_values(mts_train._time_index, np_mts_test)

    np_mts_anomalies = np.random.choice(a=[0, 1], size=[100, 2], p=[0.9, 0.1])
    mts_anomalies = TimeSeries.from_times_and_values(
        mts_train._time_index, np_mts_anomalies
    )

    def test_Scorer(self):

        list_NonFittableAnomalyScorer = [
            NormScorer(),
            Difference(),
            GaussianNLLScorer(),
            ExponentialNLLScorer(),
            PoissonNLLScorer(),
            LaplaceNLLScorer(),
            CauchyNLLScorer(),
            GammaNLLScorer(),
        ]

        for scorers in list_NonFittableAnomalyScorer:
            for anomaly_model in [
                ForecastingAnomalyModel(model=RegressionModel(lags=10), scorer=scorers),
                FilteringAnomalyModel(
                    model=MovingAverageFilter(window=20), scorer=scorers
                ),
            ]:

                # scorer are trainable
                self.assertTrue(anomaly_model.scorers_are_trainable is False)

        list_FittableAnomalyScorer = [
            PyODScorer(model=KNN()),
            KMeansScorer(),
            WassersteinScorer(window_transform=False),
        ]

        for scorers in list_FittableAnomalyScorer:
            for anomaly_model in [
                ForecastingAnomalyModel(model=RegressionModel(lags=10), scorer=scorers),
                FilteringAnomalyModel(
                    model=MovingAverageFilter(window=20), scorer=scorers
                ),
            ]:

                # scorer are not trainable
                self.assertTrue(anomaly_model.scorers_are_trainable is True)

    def test_Score(self):

        am1 = ForecastingAnomalyModel(
            model=RegressionModel(lags=10), scorer=NormScorer()
        )
        am1.fit(self.train, allow_model_training=True)

        am2 = FilteringAnomalyModel(
            model=MovingAverageFilter(window=20), scorer=NormScorer()
        )

        for am in [am1, am2]:
            # Parameter return_model_prediction
            # parameter return_model_prediction must be bool
            with self.assertRaises(ValueError):
                am.score(self.test, return_model_prediction=1)
            with self.assertRaises(ValueError):
                am.score(self.test, return_model_prediction="True")

            # if return_model_prediction set to true, output must be tuple
            self.assertTrue(
                isinstance(am.score(self.test, return_model_prediction=True), Tuple)
            )

            # if return_model_prediction set to false output must be
            # Union[TimeSeries, Sequence[TimeSeries], Sequence[Sequence[TimeSeries]]]
            self.assertTrue(
                not isinstance(
                    am.score(self.test, return_model_prediction=False), Tuple
                )
            )

    def test_FitFilteringAnomalyModelInput(self):

        for anomaly_model in [
            FilteringAnomalyModel(
                model=MovingAverageFilter(window=20), scorer=NormScorer()
            ),
            FilteringAnomalyModel(
                model=MovingAverageFilter(window=20),
                scorer=[NormScorer(), KMeansScorer()],
            ),
            FilteringAnomalyModel(
                model=MovingAverageFilter(window=20), scorer=KMeansScorer()
            ),
        ]:

            # filter must be fittable if allow_filter_training is set to True
            with self.assertRaises(ValueError):
                anomaly_model.fit(self.train, allow_model_training=True)

            # input 'series' must be a series or Sequence of series
            with self.assertRaises(ValueError):
                anomaly_model.fit([self.train, "str"], allow_model_training=True)
            with self.assertRaises(ValueError):
                anomaly_model.fit([[self.train, self.train]], allow_model_training=True)
            with self.assertRaises(ValueError):
                anomaly_model.fit("str", allow_model_training=True)
            with self.assertRaises(ValueError):
                anomaly_model.fit([1, 2, 3], allow_model_training=True)

            # allow_model_training must be a bool
            with self.assertRaises(ValueError):
                anomaly_model.fit(self.train, allow_model_training=1)
            with self.assertRaises(ValueError):
                anomaly_model.fit(self.train, allow_model_training="True")

    def test_FitForecastingAnomalyModelInput(self):

        for anomaly_model in [
            ForecastingAnomalyModel(
                model=RegressionModel(lags=10), scorer=NormScorer()
            ),
            ForecastingAnomalyModel(
                model=RegressionModel(lags=10), scorer=[NormScorer(), KMeansScorer()]
            ),
            ForecastingAnomalyModel(
                model=RegressionModel(lags=10), scorer=KMeansScorer()
            ),
        ]:

            # input 'series' must be a series or Sequence of series
            with self.assertRaises(ValueError):
                anomaly_model.fit([self.train, "str"], allow_model_training=True)
            with self.assertRaises(ValueError):
                anomaly_model.fit([[self.train, self.train]], allow_model_training=True)
            with self.assertRaises(ValueError):
                anomaly_model.fit("str", allow_model_training=True)
            with self.assertRaises(ValueError):
                anomaly_model.fit([1, 2, 3], allow_model_training=True)

            # allow_model_training must be a bool
            with self.assertRaises(ValueError):
                anomaly_model.fit(self.train, allow_model_training=1)
            with self.assertRaises(ValueError):
                anomaly_model.fit(self.train, allow_model_training="True")

            # 'allow_model_training' must be set to True if forecasting model is not fitted
            if anomaly_model.scorers_are_trainable:
                with self.assertRaises(ValueError):
                    anomaly_model.fit(self.train, allow_model_training=False)
                    anomaly_model.score(self.train)

            with self.assertRaises(ValueError):
                # number of 'past_covariates' must be the same as the number of Timeseries in 'series'
                anomaly_model.fit(
                    series=[self.train, self.train],
                    past_covariates=self.covariates,
                    allow_model_training=True,
                )

            with self.assertRaises(ValueError):
                # number of 'past_covariates' must be the same as the number of Timeseries in 'series'
                anomaly_model.fit(
                    series=self.train,
                    past_covariates=[self.covariates, self.covariates],
                    allow_model_training=True,
                )

            with self.assertRaises(ValueError):
                # number of 'future_covariates' must be the same as the number of Timeseries in 'series'
                anomaly_model.fit(
                    series=[self.train, self.train],
                    future_covariates=self.covariates,
                    allow_model_training=True,
                )

            with self.assertRaises(ValueError):
                # number of 'future_covariates' must be the same as the number of Timeseries in 'series'
                anomaly_model.fit(
                    series=self.train,
                    future_covariates=[self.covariates, self.covariates],
                    allow_model_training=True,
                )

        fitted_model = RegressionModel(lags=10).fit(self.train)
        # Fittable scorer must be fitted before calling .score(), even if forecasting model is fitted
        with self.assertRaises(ValueError):
            ForecastingAnomalyModel(model=fitted_model, scorer=KMeansScorer()).score(
                series=self.test
            )
        with self.assertRaises(ValueError):
            ForecastingAnomalyModel(
                model=fitted_model, scorer=[NormScorer(), KMeansScorer()]
            ).score(series=self.test)

        # forecasting model that do not accept past/future covariates
        # with self.assertRaises(ValueError):
        #    ForecastingAnomalyModel(model=ExponentialSmoothing(),
        #       scorer=NormScorer()).fit(
        #           series=self.train, past_covariates=self.covariates, allow_model_training=True
        #       )
        # with self.assertRaises(ValueError):
        #    ForecastingAnomalyModel(model=ExponentialSmoothing(),
        #       scorer=NormScorer()).fit(
        #           series=self.train, future_covariates=self.covariates, allow_model_training=True
        #       )

        # check window size
        # max window size is len(series.drop_before(series.get_timestamp_at_point(start))) + 1
        with self.assertRaises(ValueError):
            ForecastingAnomalyModel(
                model=RegressionModel(lags=10),
                scorer=KMeansScorer(window=50, window_transform=False),
            ).fit(series=self.train, start=0.9)

        # forecasting model that cannot be trained on a list of series
        with self.assertRaises(ValueError):
            ForecastingAnomalyModel(model=NaiveSeasonal(), scorer=NormScorer()).fit(
                series=[self.train, self.train], allow_model_training=True
            )

    def test_ScoreForecastingAnomalyModelInput(self):

        for anomaly_model in [
            ForecastingAnomalyModel(
                model=RegressionModel(lags=10), scorer=NormScorer()
            ),
            ForecastingAnomalyModel(
                model=RegressionModel(lags=10), scorer=[NormScorer(), KMeansScorer()]
            ),
            ForecastingAnomalyModel(
                model=RegressionModel(lags=10), scorer=KMeansScorer()
            ),
        ]:

            anomaly_model.fit(self.train, allow_model_training=True)

            # number of 'past_covariates' must be the same as the number of Timeseries in 'series'
            with self.assertRaises(ValueError):
                anomaly_model.score(
                    series=[self.train, self.train], past_covariates=self.covariates
                )

            # number of 'past_covariates' must be the same as the number of Timeseries in 'series'
            with self.assertRaises(ValueError):
                anomaly_model.score(
                    series=self.train,
                    past_covariates=[self.covariates, self.covariates],
                )

            # number of 'future_covariates' must be the same as the number of Timeseries in 'series'
            with self.assertRaises(ValueError):
                anomaly_model.score(
                    series=[self.train, self.train], future_covariates=self.covariates
                )

            # number of 'future_covariates' must be the same as the number of Timeseries in 'series'
            with self.assertRaises(ValueError):
                anomaly_model.score(
                    series=self.train,
                    future_covariates=[self.covariates, self.covariates],
                )

        # check window size
        # max window size is len(series.drop_before(series.get_timestamp_at_point(start))) + 1 for score()
        anomaly_model = ForecastingAnomalyModel(
            model=RegressionModel(lags=10),
            scorer=KMeansScorer(window=30, window_transform=False),
        )
        anomaly_model.fit(self.train, allow_model_training=True)
        with self.assertRaises(ValueError):
            anomaly_model.score(series=self.train, start=0.9)

    def test_ScoreFilteringAnomalyModelInput(self):

        for anomaly_model in [
            FilteringAnomalyModel(
                model=MovingAverageFilter(window=10), scorer=NormScorer()
            ),
            FilteringAnomalyModel(
                model=MovingAverageFilter(window=10),
                scorer=[NormScorer(), KMeansScorer()],
            ),
            FilteringAnomalyModel(
                model=MovingAverageFilter(window=10), scorer=KMeansScorer()
            ),
        ]:

            if anomaly_model.scorers_are_trainable:
                anomaly_model.fit(self.train)

    def test_eval_accuracy(self):

        am1 = ForecastingAnomalyModel(
            model=RegressionModel(lags=10), scorer=NormScorer()
        )
        am1.fit(self.train, allow_model_training=True)

        am2 = FilteringAnomalyModel(
            model=MovingAverageFilter(window=20), scorer=NormScorer()
        )

        am3 = ForecastingAnomalyModel(
            model=RegressionModel(lags=10),
            scorer=[NormScorer(), WassersteinScorer(window_transform=False)],
        )
        am3.fit(self.train, allow_model_training=True)

        am4 = FilteringAnomalyModel(
<<<<<<< HEAD
            model=MovingAverage(window=20),
            scorer=[NormScorer(), WassersteinScorer(window_transform=False)],
=======
            model=MovingAverageFilter(window=20),
            scorer=[NormScorer(), WassersteinScorer()],
>>>>>>> f7c292a3
        )
        am4.fit(self.train)

        for am in [am1, am2, am3, am4]:

            # if the anomaly_model have scorers that have the parameter univariate_scorer set to True,
            # 'actual_anomalies' must have widths of 1
            if am.univariate_scoring:
                with self.assertRaises(ValueError):
                    am.eval_accuracy(
                        actual_anomalies=self.mts_anomalies, series=self.test
                    )
                with self.assertRaises(ValueError):
                    am.eval_accuracy(
                        actual_anomalies=self.mts_anomalies, series=self.mts_test
                    )
                with self.assertRaises(ValueError):
                    am.eval_accuracy(
                        actual_anomalies=[self.anomalies, self.mts_anomalies],
                        series=[self.test, self.mts_test],
                    )

            # 'metric' must be str and "AUC_ROC" or "AUC_PR"
            with self.assertRaises(ValueError):
                am.eval_accuracy(
                    actual_anomalies=self.anomalies, series=self.test, metric=1
                )
            with self.assertRaises(ValueError):
                am.eval_accuracy(
                    actual_anomalies=self.anomalies, series=self.test, metric="auc_roc"
                )
            with self.assertRaises(TypeError):
                am.eval_accuracy(
                    actual_anomalies=self.anomalies,
                    series=self.test,
                    metric=["AUC_ROC"],
                )

            # 'actual_anomalies' must be binary
            with self.assertRaises(ValueError):
                am.eval_accuracy(actual_anomalies=self.test, series=self.test)

            # 'actual_anomalies' must contain anomalies (at least one)
            with self.assertRaises(ValueError):
                am.eval_accuracy(
                    actual_anomalies=self.only_0_anomalies, series=self.test
                )

            # 'actual_anomalies' cannot contain only anomalies
            with self.assertRaises(ValueError):
                am.eval_accuracy(
                    actual_anomalies=self.only_1_anomalies, series=self.test
                )

            # 'actual_anomalies' must match the number of series
            with self.assertRaises(ValueError):
                am.eval_accuracy(
                    actual_anomalies=self.anomalies, series=[self.test, self.test]
                )
            with self.assertRaises(ValueError):
                am.eval_accuracy(
                    actual_anomalies=[self.anomalies, self.anomalies], series=self.test
                )

            # 'actual_anomalies' must have non empty intersection with 'series'
            with self.assertRaises(ValueError):
                am.eval_accuracy(
                    actual_anomalies=self.anomalies[:20], series=self.test[30:]
                )
            with self.assertRaises(ValueError):
                am.eval_accuracy(
                    actual_anomalies=[self.anomalies, self.anomalies[:20]],
                    series=[self.test, self.test[40:]],
                )

            # Check input type
            # 'actual_anomalies' and 'series' must be of same length
            with self.assertRaises(ValueError):
                am.eval_accuracy([self.anomalies], [self.test, self.test])
            with self.assertRaises(ValueError):
                am.eval_accuracy(self.anomalies, [self.test, self.test])
            with self.assertRaises(ValueError):
                am.eval_accuracy([self.anomalies, self.anomalies], [self.test])
            with self.assertRaises(ValueError):
                am.eval_accuracy([self.anomalies, self.anomalies], self.test)

            # 'actual_anomalies' and 'series' must be of type Timeseries
            with self.assertRaises(ValueError):
                am.eval_accuracy([self.anomalies], [2, 3, 4])
            with self.assertRaises(ValueError):
                am.eval_accuracy([self.anomalies], "str")
            with self.assertRaises(ValueError):
                am.eval_accuracy([2, 3, 4], self.test)
            with self.assertRaises(ValueError):
                am.eval_accuracy("str", self.test)
            with self.assertRaises(ValueError):
                am.eval_accuracy(
                    [self.anomalies, self.anomalies], [self.test, [3, 2, 1]]
                )
            with self.assertRaises(ValueError):
                am.eval_accuracy([self.anomalies, [3, 2, 1]], [self.test, self.test])

            # Check return types
            # Check if return type is float when input is a series
            self.assertTrue(
                isinstance(
                    am.eval_accuracy(self.anomalies, self.test),
                    Dict,
                )
            )

            # Check if return type is Sequence when input is a Sequence of series
            self.assertTrue(
                isinstance(
                    am.eval_accuracy(self.anomalies, [self.test]),
                    Sequence,
                )
            )
            self.assertTrue(
                isinstance(
                    am.eval_accuracy(
                        [self.anomalies, self.anomalies], [self.test, self.test]
                    ),
                    Sequence,
                )
            )

    def test_ForecastingAnomalyModelInput(self):

        # model input
        # model input must be of type ForecastingModel
        with self.assertRaises(ValueError):
            ForecastingAnomalyModel(model="str", scorer=NormScorer())
        with self.assertRaises(ValueError):
            ForecastingAnomalyModel(model=1, scorer=NormScorer())
        with self.assertRaises(ValueError):
            ForecastingAnomalyModel(
                model=MovingAverageFilter(window=10), scorer=NormScorer()
            )
        with self.assertRaises(ValueError):
            ForecastingAnomalyModel(
                model=[RegressionModel(lags=10), RegressionModel(lags=5)],
                scorer=NormScorer(),
            )

        # scorer input
        # scorer input must be of type AnomalyScorer
        with self.assertRaises(ValueError):
            ForecastingAnomalyModel(model=RegressionModel(lags=10), scorer=1)
        with self.assertRaises(ValueError):
            ForecastingAnomalyModel(model=RegressionModel(lags=10), scorer="str")
        with self.assertRaises(ValueError):
            ForecastingAnomalyModel(
                model=RegressionModel(lags=10), scorer=RegressionModel(lags=10)
            )
        with self.assertRaises(ValueError):
            ForecastingAnomalyModel(
                model=RegressionModel(lags=10), scorer=[NormScorer(), "str"]
            )

    def test_FilteringAnomalyModelInput(self):

        # model input
        # model input must be of type FilteringModel
        with self.assertRaises(ValueError):
            FilteringAnomalyModel(model="str", scorer=NormScorer())
        with self.assertRaises(ValueError):
            FilteringAnomalyModel(model=1, scorer=NormScorer())
        with self.assertRaises(ValueError):
            FilteringAnomalyModel(model=RegressionModel(lags=10), scorer=NormScorer())
        with self.assertRaises(ValueError):
            FilteringAnomalyModel(
                model=[MovingAverageFilter(window=10), MovingAverageFilter(window=10)],
                scorer=NormScorer(),
            )

        # scorer input
        # scorer input must be of type AnomalyScorer
        with self.assertRaises(ValueError):
            FilteringAnomalyModel(model=MovingAverageFilter(window=10), scorer=1)
        with self.assertRaises(ValueError):
            FilteringAnomalyModel(model=MovingAverageFilter(window=10), scorer="str")
        with self.assertRaises(ValueError):
            FilteringAnomalyModel(
                model=MovingAverageFilter(window=10),
                scorer=MovingAverageFilter(window=10),
            )
        with self.assertRaises(ValueError):
            FilteringAnomalyModel(
                model=MovingAverageFilter(window=10), scorer=[NormScorer(), "str"]
            )

    def test_univariate_ForecastingAnomalyModel(self):

        np.random.seed(40)

        np_train_slope = np.array(range(0, 100, 1))
        np_test_slope = np.array(range(0, 100, 1))

        np_test_slope[30:32] = 29
        np_test_slope[50:65] = np_test_slope[50:65] + 1
        np_test_slope[75:80] = np_test_slope[75:80] * 0.98

        train_series_slope = TimeSeries.from_values(np_train_slope)
        test_series_slope = TimeSeries.from_values(np_test_slope)

        np_anomalies = np.zeros(100)
        np_anomalies[30:32] = 1
        np_anomalies[50:55] = 1
        np_anomalies[70:80] = 1
        ts_anomalies = TimeSeries.from_times_and_values(
            test_series_slope.time_index, np_anomalies, columns=["is_anomaly"]
        )

        anomaly_model = ForecastingAnomalyModel(
            model=RegressionModel(lags=5),
            scorer=[
                NormScorer(),
                Difference(),
<<<<<<< HEAD
                WassersteinScorer(window_transform=False),
                KMeansScorer(k=5),
                KMeansScorer(window=10, window_transform=False),
=======
                WassersteinScorer(),
                KMeansScorer(k=5),
                KMeansScorer(window=10),
>>>>>>> f7c292a3
                PyODScorer(model=KNN()),
                PyODScorer(model=KNN(), window=10, window_transform=False),
                WassersteinScorer(window=15, window_transform=False),
            ],
        )

        anomaly_model.fit(train_series_slope, allow_model_training=True, start=0.1)
        score, model_output = anomaly_model.score(
            test_series_slope, return_model_prediction=True, start=0.1
        )

        # check that NormScorer is the abs difference of model_output and test_series_slope
        self.assertEqual(
            (model_output - test_series_slope.slice_intersect(model_output)).__abs__(),
            NormScorer().score_from_prediction(test_series_slope, model_output),
        )

        # check that Difference is the difference of model_output and test_series_slope
        self.assertEqual(
            test_series_slope.slice_intersect(model_output) - model_output,
            Difference().score_from_prediction(test_series_slope, model_output),
        )

        dict_auc_roc = anomaly_model.eval_accuracy(
            ts_anomalies, test_series_slope, metric="AUC_ROC", start=0.1
        )
        dict_auc_pr = anomaly_model.eval_accuracy(
            ts_anomalies, test_series_slope, metric="AUC_PR", start=0.1
        )

        auc_roc_from_scores = eval_accuracy_from_scores(
            actual_anomalies=[ts_anomalies] * 8,
            anomaly_score=score,
            window=[1, 1, 10, 1, 10, 1, 10, 15],
            metric="AUC_ROC",
        )

        auc_pr_from_scores = eval_accuracy_from_scores(
            actual_anomalies=[ts_anomalies] * 8,
            anomaly_score=score,
            window=[1, 1, 10, 1, 10, 1, 10, 15],
            metric="AUC_PR",
        )

        # function eval_accuracy_from_scores and eval_accuracy must return an input of same length
        self.assertEqual(len(auc_roc_from_scores), len(dict_auc_roc))
        self.assertEqual(len(auc_pr_from_scores), len(dict_auc_pr))

        # function eval_accuracy_from_scores and eval_accuracy must return the same values
        np.testing.assert_array_almost_equal(
            auc_roc_from_scores, list(dict_auc_roc.values()), decimal=1
        )
        np.testing.assert_array_almost_equal(
            auc_pr_from_scores, list(dict_auc_pr.values()), decimal=1
        )

        true_auc_roc = [
            0.773449920508744,
            0.40659777424483307,
            0.9153708133971291,
            0.7702702702702702,
            0.9135765550239234,
            0.7603338632750397,
            0.9153708133971292,
            0.9006591337099811,
        ]

        true_auc_pr = [
            0.4818991248542174,
            0.20023033665128342,
            0.9144135170539835,
            0.47953161438253644,
            0.9127969832903458,
            0.47039678636225957,
            0.9147124232933175,
            0.9604714100445533,
        ]

        # check value of results
        np.testing.assert_array_almost_equal(
            auc_roc_from_scores, true_auc_roc, decimal=1
        )
        np.testing.assert_array_almost_equal(auc_pr_from_scores, true_auc_pr, decimal=1)

    def test_univariate_FilteringAnomalyModel(self):

        np.random.seed(40)

        np_series_train = np.array(range(0, 100, 1)) + np.random.normal(
            loc=0, scale=1, size=100
        )
        np_series_test = np.array(range(0, 100, 1)) + np.random.normal(
            loc=0, scale=1, size=100
        )

        np_series_test[30:35] = np_series_test[30:35] + np.random.normal(
            loc=0, scale=10, size=5
        )
        np_series_test[50:60] = np_series_test[50:60] + np.random.normal(
            loc=0, scale=4, size=10
        )
        np_series_test[75:80] = np_series_test[75:80] + np.random.normal(
            loc=0, scale=3, size=5
        )

        train_series_noise = TimeSeries.from_values(np_series_train)
        test_series_noise = TimeSeries.from_values(np_series_test)

        np_anomalies = np.zeros(100)
        np_anomalies[30:35] = 1
        np_anomalies[50:60] = 1
        np_anomalies[75:80] = 1
        ts_anomalies = TimeSeries.from_times_and_values(
            test_series_noise.time_index, np_anomalies, columns=["is_anomaly"]
        )

        anomaly_model = FilteringAnomalyModel(
            model=MovingAverageFilter(window=5),
            scorer=[
                NormScorer(),
                Difference(),
                WassersteinScorer(window_transform=False),
                KMeansScorer(),
                KMeansScorer(window=10, window_transform=False),
                PyODScorer(model=KNN()),
                PyODScorer(model=KNN(), window=10, window_transform=False),
                WassersteinScorer(window=15, window_transform=False),
            ],
        )
        anomaly_model.fit(train_series_noise)
        score, model_output = anomaly_model.score(
            test_series_noise, return_model_prediction=True
        )

        # check that Difference is the difference of model_output and test_series_noise
        self.assertEqual(
            test_series_noise.slice_intersect(model_output) - model_output,
            Difference().score_from_prediction(test_series_noise, model_output),
        )

        # check that NormScorer is the abs difference of model_output and test_series_noise
        self.assertEqual(
            (test_series_noise.slice_intersect(model_output) - model_output).__abs__(),
            NormScorer().score_from_prediction(test_series_noise, model_output),
        )

        dict_auc_roc = anomaly_model.eval_accuracy(
            ts_anomalies, test_series_noise, metric="AUC_ROC"
        )
        dict_auc_pr = anomaly_model.eval_accuracy(
            ts_anomalies, test_series_noise, metric="AUC_PR"
        )

        auc_roc_from_scores = eval_accuracy_from_scores(
            actual_anomalies=[ts_anomalies] * 8,
            anomaly_score=score,
            window=[1, 1, 10, 1, 10, 1, 10, 15],
            metric="AUC_ROC",
        )

        auc_pr_from_scores = eval_accuracy_from_scores(
            actual_anomalies=[ts_anomalies] * 8,
            anomaly_score=score,
            window=[1, 1, 10, 1, 10, 1, 10, 15],
            metric="AUC_PR",
        )

        # function eval_accuracy_from_scores and eval_accuracy must return an input of same length
        self.assertEqual(len(auc_roc_from_scores), len(dict_auc_roc))
        self.assertEqual(len(auc_pr_from_scores), len(dict_auc_pr))

        # function eval_accuracy_from_scores and eval_accuracy must return the same values
        np.testing.assert_array_almost_equal(
            auc_roc_from_scores, list(dict_auc_roc.values()), decimal=1
        )
        np.testing.assert_array_almost_equal(
            auc_pr_from_scores, list(dict_auc_pr.values()), decimal=1
        )

        true_auc_roc = [
            0.875625,
            0.5850000000000001,
            0.952127659574468,
            0.814375,
            0.9598646034816247,
            0.88125,
            0.9666344294003868,
            0.9731182795698925,
        ]

        true_auc_pr = [
            0.7691407907338141,
            0.5566414178265074,
            0.9720504927710986,
            0.741298584352156,
            0.9744855592642071,
            0.7808056518442923,
            0.9800621192517156,
            0.9911842778990486,
        ]

        # check value of results
        np.testing.assert_array_almost_equal(
            auc_roc_from_scores, true_auc_roc, decimal=1
        )
        np.testing.assert_array_almost_equal(auc_pr_from_scores, true_auc_pr, decimal=1)

    def test_univariate_covariate_ForecastingAnomalyModel(self):

        np.random.seed(40)

        day_week = [0, 1, 2, 3, 4, 5, 6]
        np_day_week = np.array(day_week * 10)

        np_train_series = 0.5 * np_day_week
        np_test_series = 0.5 * np_day_week

        np_test_series[30:35] = np_test_series[30:35] + np.random.normal(
            loc=0, scale=2, size=5
        )
        np_test_series[50:60] = np_test_series[50:60] + np.random.normal(
            loc=0, scale=1, size=10
        )

        covariates = TimeSeries.from_times_and_values(
            pd.date_range(start="1949-01-01", end="1949-03-11"), np_day_week
        )
        series_train = TimeSeries.from_times_and_values(
            pd.date_range(start="1949-01-01", end="1949-03-11"), np_train_series
        )
        series_test = TimeSeries.from_times_and_values(
            pd.date_range(start="1949-01-01", end="1949-03-11"), np_test_series
        )

        np_anomalies = np.zeros(70)
        np_anomalies[30:35] = 1
        np_anomalies[50:60] = 1
        ts_anomalies = TimeSeries.from_times_and_values(
            series_test.time_index, np_anomalies, columns=["is_anomaly"]
        )

        anomaly_model = ForecastingAnomalyModel(
            model=RegressionModel(lags=2, lags_future_covariates=[0]),
            scorer=[
                NormScorer(),
                Difference(),
<<<<<<< HEAD
                WassersteinScorer(window_transform=False),
                KMeansScorer(k=4),
                KMeansScorer(k=7, window=10, window_transform=False),
=======
                WassersteinScorer(),
                KMeansScorer(k=4),
                KMeansScorer(k=7, window=10),
>>>>>>> f7c292a3
                PyODScorer(model=KNN()),
                PyODScorer(model=KNN(), window=10, window_transform=False),
                WassersteinScorer(window=15, window_transform=False),
            ],
        )

        anomaly_model.fit(
            series_train,
            allow_model_training=True,
            future_covariates=covariates,
            start=0.2,
        )

        score, model_output = anomaly_model.score(
            series_test,
            return_model_prediction=True,
            future_covariates=covariates,
            start=0.2,
        )

        # check that NormScorer is the abs difference of model_output and series_test
        self.assertEqual(
            (series_test.slice_intersect(model_output) - model_output).__abs__(),
            NormScorer().score_from_prediction(series_test, model_output),
        )

        # check that Difference is the difference of model_output and series_test
        self.assertEqual(
            series_test.slice_intersect(model_output) - model_output,
            Difference().score_from_prediction(series_test, model_output),
        )

        dict_auc_roc = anomaly_model.eval_accuracy(
            ts_anomalies, series_test, metric="AUC_ROC", start=0.2
        )
        dict_auc_pr = anomaly_model.eval_accuracy(
            ts_anomalies, series_test, metric="AUC_PR", start=0.2
        )

        auc_roc_from_scores = eval_accuracy_from_scores(
            actual_anomalies=[ts_anomalies] * 8,
            anomaly_score=score,
            window=[1, 1, 10, 1, 10, 1, 10, 15],
            metric="AUC_ROC",
        )

        auc_pr_from_scores = eval_accuracy_from_scores(
            actual_anomalies=[ts_anomalies] * 8,
            anomaly_score=score,
            window=[1, 1, 10, 1, 10, 1, 10, 15],
            metric="AUC_PR",
        )

        # function eval_accuracy_from_scores and eval_accuracy must return an input of same length
        self.assertEqual(len(auc_roc_from_scores), len(dict_auc_roc))
        self.assertEqual(len(auc_pr_from_scores), len(dict_auc_pr))

        # function eval_accuracy_from_scores and eval_accuracy must return the same values
        np.testing.assert_array_almost_equal(
            auc_roc_from_scores, list(dict_auc_roc.values()), decimal=1
        )
        np.testing.assert_array_almost_equal(
            auc_pr_from_scores, list(dict_auc_pr.values()), decimal=1
        )

        true_auc_roc = [1.0, 0.6, 1.0, 1.0, 1.0, 1.0, 1.0, 1.0]

        true_auc_pr = [
            1.0,
            0.6914399076961142,
            1.0,
            1.0,
            1.0,
            1.0,
            1.0,
            0.9999999999999999,
        ]

        # check value of results
        np.testing.assert_array_almost_equal(
            auc_roc_from_scores, true_auc_roc, decimal=1
        )
        np.testing.assert_array_almost_equal(auc_pr_from_scores, true_auc_pr, decimal=1)

    def test_multivariate__FilteringAnomalyModel(self):

        np.random.seed(40)

        data_1 = np.random.normal(0, 0.1, 100)
        data_2 = np.random.normal(0, 0.1, 100)

        mts_series_train = TimeSeries.from_values(
            np.dstack((data_1, data_2))[0], columns=["component 1", "component 2"]
        )

        data_1[15:20] = data_1[15:20] + np.random.normal(0, 0.9, 5)
        data_1[35:40] = data_1[35:40] + np.random.normal(0, 0.4, 5)

        data_2[50:55] = data_2[50:55] + np.random.normal(0, 0.7, 5)
        data_2[65:70] = data_2[65:70] + np.random.normal(0, 0.4, 5)

        data_1[80:85] = data_1[80:85] + np.random.normal(0, 0.6, 5)
        data_2[80:85] = data_2[80:85] + np.random.normal(0, 0.6, 5)

        data_1[93:98] = data_1[93:98] + np.random.normal(0, 0.6, 5)
        data_2[93:98] = data_2[93:98] + np.random.normal(0, 0.6, 5)
        mts_series_test = TimeSeries.from_values(
            np.dstack((data_1, data_2))[0], columns=["component 1", "component 2"]
        )

        np1_anomalies = np.zeros(len(data_1))
        np1_anomalies[15:20] = 1
        np1_anomalies[35:40] = 1
        np1_anomalies[80:85] = 1
        np1_anomalies[93:98] = 1

        np2_anomalies = np.zeros(len(data_2))
        np2_anomalies[50:55] = 1
        np2_anomalies[67:70] = 1
        np2_anomalies[80:85] = 1
        np2_anomalies[93:98] = 1

        np_anomalies = np.zeros(len(data_2))
        np_anomalies[15:20] = 1
        np_anomalies[35:40] = 1
        np_anomalies[50:55] = 1
        np_anomalies[67:70] = 1
        np_anomalies[80:85] = 1
        np_anomalies[93:98] = 1

        ts_anomalies = TimeSeries.from_times_and_values(
            mts_series_train.time_index,
            np.dstack((np1_anomalies, np2_anomalies))[0],
            columns=["is_anomaly_1", "is_anomaly_2"],
        )

        mts_anomalies = TimeSeries.from_times_and_values(
            mts_series_train.time_index, np_anomalies, columns=["is_anomaly"]
        )

        # first case: scorers that return univariate scores
        anomaly_model = FilteringAnomalyModel(
            model=MovingAverageFilter(window=10),
            scorer=[
                NormScorer(component_wise=False),
                WassersteinScorer(window_transform=False),
                WassersteinScorer(window=12, window_transform=False),
                KMeansScorer(),
                KMeansScorer(window=5, window_transform=False),
                PyODScorer(model=KNN()),
                PyODScorer(model=KNN(), window=5, window_transform=False),
            ],
        )
        anomaly_model.fit(mts_series_train)

        scores, model_output = anomaly_model.score(
            mts_series_test, return_model_prediction=True
        )

        # model_output must be multivariate (same width as input)
        self.assertEqual(model_output.width, mts_series_test.width)

        # scores must be of the same length as the number of scorers
        self.assertEqual(len(scores), len(anomaly_model.scorers))

        dict_auc_roc = anomaly_model.eval_accuracy(
            mts_anomalies, mts_series_test, metric="AUC_ROC"
        )
        dict_auc_pr = anomaly_model.eval_accuracy(
            mts_anomalies, mts_series_test, metric="AUC_PR"
        )

        auc_roc_from_scores = eval_accuracy_from_scores(
            actual_anomalies=[mts_anomalies] * 7,
            anomaly_score=scores,
            window=[1, 10, 12, 1, 5, 1, 5],
            metric="AUC_ROC",
        )

        auc_pr_from_scores = eval_accuracy_from_scores(
            actual_anomalies=[mts_anomalies] * 7,
            anomaly_score=scores,
            window=[1, 10, 12, 1, 5, 1, 5],
            metric="AUC_PR",
        )

        # function eval_accuracy_from_scores and eval_accuracy must return an input of same length
        self.assertEqual(len(auc_roc_from_scores), len(dict_auc_roc))
        self.assertEqual(len(auc_pr_from_scores), len(dict_auc_pr))

        # function eval_accuracy_from_scores and eval_accuracy must return the same values
        np.testing.assert_array_almost_equal(
            auc_roc_from_scores, list(dict_auc_roc.values()), decimal=1
        )
        np.testing.assert_array_almost_equal(
            auc_pr_from_scores, list(dict_auc_pr.values()), decimal=1
        )

        true_auc_roc = [
            0.8695436507936507,
            0.9737678855325913,
            0.9930555555555555,
            0.857638888888889,
            0.9639130434782609,
            0.8690476190476191,
            0.9630434782608696,
        ]

        true_auc_pr = [
            0.814256917602188,
            0.9945160041091712,
            0.9992086070916503,
            0.8054288542539664,
            0.9777504211642852,
            0.8164636240285442,
            0.9763049418985656,
        ]

        # check value of results
        np.testing.assert_array_almost_equal(
            auc_roc_from_scores, true_auc_roc, decimal=1
        )
        np.testing.assert_array_almost_equal(auc_pr_from_scores, true_auc_pr, decimal=1)

        # second case: scorers that return scorers that have the same width as the input
        anomaly_model = FilteringAnomalyModel(
            model=MovingAverageFilter(window=10),
            scorer=[
                NormScorer(component_wise=True),
                Difference(),
                WassersteinScorer(component_wise=True, window_transform=False),
                WassersteinScorer(
                    window=12, component_wise=True, window_transform=False
                ),
                KMeansScorer(component_wise=True),
                KMeansScorer(window=5, component_wise=True, window_transform=False),
                PyODScorer(model=KNN(), component_wise=True),
                PyODScorer(
                    model=KNN(), window=5, component_wise=True, window_transform=False
                ),
            ],
        )
        anomaly_model.fit(mts_series_train)

        scores, model_output = anomaly_model.score(
            mts_series_test, return_model_prediction=True
        )

        # model_output must be multivariate (same width as input)
        self.assertEqual(model_output.width, mts_series_test.width)

        # scores must be of the same length as the number of scorers
        self.assertEqual(len(scores), len(anomaly_model.scorers))

        dict_auc_roc = anomaly_model.eval_accuracy(
            ts_anomalies, mts_series_test, metric="AUC_ROC"
        )
        dict_auc_pr = anomaly_model.eval_accuracy(
            ts_anomalies, mts_series_test, metric="AUC_PR"
        )

        auc_roc_from_scores = eval_accuracy_from_scores(
            actual_anomalies=[ts_anomalies] * 8,
            anomaly_score=scores,
            window=[1, 1, 10, 12, 1, 5, 1, 5],
            metric="AUC_ROC",
        )

        auc_pr_from_scores = eval_accuracy_from_scores(
            actual_anomalies=[ts_anomalies] * 8,
            anomaly_score=scores,
            window=[1, 1, 10, 12, 1, 5, 1, 5],
            metric="AUC_PR",
        )

        # function eval_accuracy_from_scores and eval_accuracy must return an input of same length
        self.assertEqual(len(auc_roc_from_scores), len(dict_auc_roc))
        self.assertEqual(len(auc_pr_from_scores), len(dict_auc_pr))

        # function eval_accuracy_from_scores and eval_accuracy must return the same values
        np.testing.assert_array_almost_equal(
            auc_roc_from_scores, list(dict_auc_roc.values()), decimal=1
        )
        np.testing.assert_array_almost_equal(
            auc_pr_from_scores, list(dict_auc_pr.values()), decimal=1
        )

        true_auc_roc = [
            [0.859375, 0.9200542005420054],
            [0.49875, 0.513550135501355],
            [0.997093023255814, 0.9536231884057971],
            [0.998960498960499, 0.9739795918367344],
            [0.8143750000000001, 0.8218157181571816],
            [0.9886148007590132, 0.94677734375],
            [0.830625, 0.9369918699186992],
            [0.9909867172675522, 0.94580078125],
        ]

        true_auc_pr = [
            [0.7213314465376244, 0.8191331553279771],
            [0.4172305056124696, 0.49249755343619195],
            [0.9975245098039216, 0.9741870252257915],
            [0.9992877492877493, 0.9865792868871687],
            [0.7095552075210219, 0.7591858780309868],
            [0.9827224901431558, 0.9402925739221939],
            [0.7095275592303261, 0.8313668186652059],
            [0.9858096294704315, 0.9391783485106905],
        ]

        # check value of results
        np.testing.assert_array_almost_equal(
            auc_roc_from_scores, true_auc_roc, decimal=1
        )
        np.testing.assert_array_almost_equal(auc_pr_from_scores, true_auc_pr, decimal=1)

    def test_multivariate__ForecastingAnomalyModel(self):

        np.random.seed(40)

        data_sin = np.array([np.sin(x) for x in np.arange(0, 20 * np.pi, 0.2)])
        data_cos = np.array([np.cos(x) for x in np.arange(0, 20 * np.pi, 0.2)])

        mts_series_train = TimeSeries.from_values(
            np.dstack((data_sin, data_cos))[0], columns=["component 1", "component 2"]
        )

        data_sin[10:20] = 0
        data_cos[60:80] = 0

        data_sin[100:110] = 1
        data_cos[150:155] = 1

        data_sin[200:240] = 0.9 * data_cos[200:240]
        data_cos[200:240] = 0.9 * data_sin[200:240]

        data_sin[275:295] = data_sin[275:295] + np.random.normal(0, 0.1, 20)
        data_cos[275:295] = data_cos[275:295] + np.random.normal(0, 0.1, 20)

        mts_series_test = TimeSeries.from_values(
            np.dstack((data_sin, data_cos))[0], columns=["component 1", "component 2"]
        )

        np1_anomalies = np.zeros(len(data_sin))
        np1_anomalies[10:20] = 1
        np1_anomalies[100:110] = 1
        np1_anomalies[200:240] = 1
        np1_anomalies[275:295] = 1

        np2_anomalies = np.zeros(len(data_cos))
        np2_anomalies[60:80] = 1
        np2_anomalies[150:155] = 1
        np2_anomalies[200:240] = 1
        np2_anomalies[275:295] = 1

        np_anomalies = np.zeros(len(data_cos))
        np_anomalies[10:20] = 1
        np_anomalies[60:80] = 1
        np_anomalies[100:110] = 1
        np_anomalies[150:155] = 1
        np_anomalies[200:240] = 1
        np_anomalies[275:295] = 1

        ts_anomalies = TimeSeries.from_times_and_values(
            mts_series_train.time_index,
            np.dstack((np1_anomalies, np2_anomalies))[0],
            columns=["is_anomaly_1", "is_anomaly_2"],
        )

        mts_anomalies = TimeSeries.from_times_and_values(
            mts_series_train.time_index, np_anomalies, columns=["is_anomaly"]
        )

        # first case: scorers that return univariate scores
        anomaly_model = ForecastingAnomalyModel(
            model=RegressionModel(lags=10),
            scorer=[
                NormScorer(component_wise=False),
                WassersteinScorer(window_transform=False),
                WassersteinScorer(window=20, window_transform=False),
                KMeansScorer(),
                KMeansScorer(window=20, window_transform=False),
                PyODScorer(model=KNN()),
                PyODScorer(model=KNN(), window=10, window_transform=False),
            ],
        )
        anomaly_model.fit(mts_series_train, allow_model_training=True, start=0.1)

        scores, model_output = anomaly_model.score(
            mts_series_test, return_model_prediction=True, start=0.1
        )

        # model_output must be multivariate (same width as input)
        self.assertEqual(model_output.width, mts_series_test.width)

        # scores must be of the same length as the number of scorers
        self.assertEqual(len(scores), len(anomaly_model.scorers))

        dict_auc_roc = anomaly_model.eval_accuracy(
            mts_anomalies, mts_series_test, start=0.1, metric="AUC_ROC"
        )
        dict_auc_pr = anomaly_model.eval_accuracy(
            mts_anomalies, mts_series_test, start=0.1, metric="AUC_PR"
        )

        auc_roc_from_scores = eval_accuracy_from_scores(
            actual_anomalies=[mts_anomalies] * 7,
            anomaly_score=scores,
            window=[1, 10, 20, 1, 20, 1, 10],
            metric="AUC_ROC",
        )

        auc_pr_from_scores = eval_accuracy_from_scores(
            actual_anomalies=[mts_anomalies] * 7,
            anomaly_score=scores,
            window=[1, 10, 20, 1, 20, 1, 10],
            metric="AUC_PR",
        )

        # function eval_accuracy_from_scores and eval_accuracy must return an input of same length
        self.assertEqual(len(auc_roc_from_scores), len(dict_auc_roc))
        self.assertEqual(len(auc_pr_from_scores), len(dict_auc_pr))

        # function eval_accuracy_from_scores and eval_accuracy must return the same values
        np.testing.assert_array_almost_equal(
            auc_roc_from_scores, list(dict_auc_roc.values()), decimal=1
        )
        np.testing.assert_array_almost_equal(
            auc_pr_from_scores, list(dict_auc_pr.values()), decimal=1
        )

        true_auc_roc = [
            0.9252575884154831,
            0.9130158730158731,
            0.9291228070175439,
            0.9252575884154832,
            0.9211929824561403,
            0.9252575884154831,
            0.915873015873016,
        ]

        true_auc_pr = [
            0.8389462532437767,
            0.9151621069238896,
            0.9685249535885079,
            0.8389462532437765,
            0.9662153835545242,
            0.8389462532437764,
            0.9212725256428517,
        ]

        # check value of results
        np.testing.assert_array_almost_equal(
            auc_roc_from_scores, true_auc_roc, decimal=1
        )
        np.testing.assert_array_almost_equal(auc_pr_from_scores, true_auc_pr, decimal=1)

        # second case: scorers that return scorers that have the same width as the input
        anomaly_model = ForecastingAnomalyModel(
            model=RegressionModel(lags=10),
            scorer=[
                NormScorer(component_wise=True),
                Difference(),
                WassersteinScorer(component_wise=True, window_transform=False),
                WassersteinScorer(
                    window=20, component_wise=True, window_transform=False
                ),
                KMeansScorer(component_wise=True),
                KMeansScorer(window=20, component_wise=True, window_transform=False),
                PyODScorer(model=KNN(), component_wise=True),
                PyODScorer(
                    model=KNN(), window=10, component_wise=True, window_transform=False
                ),
            ],
        )
        anomaly_model.fit(mts_series_train, allow_model_training=True, start=0.1)

        scores, model_output = anomaly_model.score(
            mts_series_test, return_model_prediction=True, start=0.1
        )

        # model_output must be multivariate (same width as input)
        self.assertEqual(model_output.width, mts_series_test.width)

        # scores must be of the same length as the number of scorers
        self.assertEqual(len(scores), len(anomaly_model.scorers))

        dict_auc_roc = anomaly_model.eval_accuracy(
            ts_anomalies, mts_series_test, start=0.1, metric="AUC_ROC"
        )
        dict_auc_pr = anomaly_model.eval_accuracy(
            ts_anomalies, mts_series_test, start=0.1, metric="AUC_PR"
        )

        auc_roc_from_scores = eval_accuracy_from_scores(
            actual_anomalies=[ts_anomalies] * 8,
            anomaly_score=scores,
            window=[1, 1, 10, 20, 1, 20, 1, 10],
            metric="AUC_ROC",
        )

        auc_pr_from_scores = eval_accuracy_from_scores(
            actual_anomalies=[ts_anomalies] * 8,
            anomaly_score=scores,
            window=[1, 1, 10, 20, 1, 20, 1, 10],
            metric="AUC_PR",
        )

        # function eval_accuracy_from_scores and eval_accuracy must return an input of same length
        self.assertEqual(len(auc_roc_from_scores), len(dict_auc_roc))
        self.assertEqual(len(auc_pr_from_scores), len(dict_auc_pr))

        # function eval_accuracy_from_scores and eval_accuracy must return the same values
        np.testing.assert_array_almost_equal(
            auc_roc_from_scores, list(dict_auc_roc.values()), decimal=1
        )
        np.testing.assert_array_almost_equal(
            auc_pr_from_scores, list(dict_auc_pr.values()), decimal=1
        )

        true_auc_roc = [
            [0.8803738317757009, 0.912267218445167],
            [0.48898531375166887, 0.5758202778598878],
            [0.8375999073323295, 0.9162283996994741],
            [0.7798128494807715, 0.8739249880554228],
            [0.8803738317757008, 0.912267218445167],
            [0.7787287458632889, 0.8633540372670807],
            [0.8803738317757009, 0.9122672184451671],
            [0.8348777945094406, 0.9137061285821616],
        ]

        true_auc_pr = [
            [0.7123114333965317, 0.7579757115620807],
            [0.4447973021706103, 0.596776950584551],
            [0.744325434474558, 0.8984960888744328],
            [0.7653561450296187, 0.9233662817550338],
            [0.7123114333965317, 0.7579757115620807],
            [0.7852553779986415, 0.9185701347601994],
            [0.7123114333965319, 0.7579757115620807],
            [0.757208451057927, 0.8967178983419622],
        ]

        # check value of results
        np.testing.assert_array_almost_equal(
            auc_roc_from_scores, true_auc_roc, decimal=1
        )
        np.testing.assert_array_almost_equal(auc_pr_from_scores, true_auc_pr, decimal=1)

    def test_visualization(self):
        # test function show_anomalies() and show_anomalies_from_scores()

        forecasting_anomaly_model = ForecastingAnomalyModel(
            model=RegressionModel(lags=10), scorer=NormScorer()
        )
        forecasting_anomaly_model.fit(self.train, allow_model_training=True)

        filtering_anomaly_model = FilteringAnomalyModel(
            model=MovingAverageFilter(window=10), scorer=NormScorer()
        )

        self.show_anomalies_function(
            visualization_function=forecasting_anomaly_model.show_anomalies
        )
        self.show_anomalies_function(
            visualization_function=filtering_anomaly_model.show_anomalies
        )
        self.show_anomalies_function(visualization_function=show_anomalies_from_scores)

    def show_anomalies_function(self, visualization_function):

        # must input only one series
        with self.assertRaises(ValueError):
            visualization_function(series=[self.train, self.train])

            # input must be a series
            with self.assertRaises(ValueError):
                visualization_function(series=[1, 2, 4])

        # title must be str
        with self.assertRaises(ValueError):
            visualization_function(series=self.train, title=1)

        if visualization_function != show_anomalies_from_scores:
            # metric must be "AUC_ROC" or "AUC_PR"
            with self.assertRaises(ValueError):
                visualization_function(
                    series=self.train, actual_anomalies=self.anomalies, metric="str"
                )
            with self.assertRaises(ValueError):
                visualization_function(
                    series=self.train, actual_anomalies=self.anomalies, metric="auc_roc"
                )
            with self.assertRaises(ValueError):
                visualization_function(
                    series=self.train, actual_anomalies=self.anomalies, metric=1
                )

            # actual_anomalies must be not none if metric is given
            with self.assertRaises(ValueError):
                visualization_function(series=self.train, metric="AUC_ROC")

            # actual_anomalies must be binary
            with self.assertRaises(ValueError):
                visualization_function(
                    series=self.train, actual_anomalies=self.test, metric="AUC_ROC"
                )

            # actual_anomalies must contain at least 1 anomaly if metric is given
            with self.assertRaises(ValueError):
                visualization_function(
                    series=self.train,
                    actual_anomalies=self.only_0_anomalies,
                    metric="AUC_ROC",
                )

            # actual_anomalies must contain at least 1 non-anomoulous timestamp
            # if metric is given
            with self.assertRaises(ValueError):
                visualization_function(
                    series=self.train,
                    actual_anomalies=self.only_1_anomalies,
                    metric="AUC_ROC",
                )
        else:
            # window must be int
            with self.assertRaises(ValueError):
                show_anomalies_from_scores(
                    series=self.train, anomaly_scores=self.test, window="1"
                )
            # window must be an int positive
            with self.assertRaises(ValueError):
                show_anomalies_from_scores(
                    series=self.train, anomaly_scores=self.test, window=-1
                )
            # window must smaller than the score series
            with self.assertRaises(ValueError):
                show_anomalies_from_scores(
                    series=self.train, anomaly_scores=self.test, window=200
                )

            # must have the same nbr of windows than scores
            with self.assertRaises(ValueError):
                show_anomalies_from_scores(
                    series=self.train, anomaly_scores=self.test, window=[1, 2]
                )
            with self.assertRaises(ValueError):
                show_anomalies_from_scores(
                    series=self.train,
                    anomaly_scores=[self.test, self.test],
                    window=[1, 2, 1],
                )

            # names_of_scorers must be str
            with self.assertRaises(ValueError):
                show_anomalies_from_scores(
                    series=self.train, anomaly_scores=self.test, names_of_scorers=2
                )
            # nbr of names_of_scorers must match the nbr of scores
            with self.assertRaises(ValueError):
                show_anomalies_from_scores(
                    series=self.train,
                    anomaly_scores=self.test,
                    names_of_scorers=["scorer1", "scorer2"],
                )
            with self.assertRaises(ValueError):
                show_anomalies_from_scores(
                    series=self.train,
                    anomaly_scores=[self.test, self.test],
                    names_of_scorers=["scorer1", "scorer2", "scorer3"],
                )<|MERGE_RESOLUTION|>--- conflicted
+++ resolved
@@ -380,13 +380,8 @@
         am3.fit(self.train, allow_model_training=True)
 
         am4 = FilteringAnomalyModel(
-<<<<<<< HEAD
-            model=MovingAverage(window=20),
+            model=MovingAverageFilter(window=20),
             scorer=[NormScorer(), WassersteinScorer(window_transform=False)],
-=======
-            model=MovingAverageFilter(window=20),
-            scorer=[NormScorer(), WassersteinScorer()],
->>>>>>> f7c292a3
         )
         am4.fit(self.train)
 
@@ -606,15 +601,9 @@
             scorer=[
                 NormScorer(),
                 Difference(),
-<<<<<<< HEAD
                 WassersteinScorer(window_transform=False),
                 KMeansScorer(k=5),
                 KMeansScorer(window=10, window_transform=False),
-=======
-                WassersteinScorer(),
-                KMeansScorer(k=5),
-                KMeansScorer(window=10),
->>>>>>> f7c292a3
                 PyODScorer(model=KNN()),
                 PyODScorer(model=KNN(), window=10, window_transform=False),
                 WassersteinScorer(window=15, window_transform=False),
@@ -861,15 +850,9 @@
             scorer=[
                 NormScorer(),
                 Difference(),
-<<<<<<< HEAD
                 WassersteinScorer(window_transform=False),
                 KMeansScorer(k=4),
                 KMeansScorer(k=7, window=10, window_transform=False),
-=======
-                WassersteinScorer(),
-                KMeansScorer(k=4),
-                KMeansScorer(k=7, window=10),
->>>>>>> f7c292a3
                 PyODScorer(model=KNN()),
                 PyODScorer(model=KNN(), window=10, window_transform=False),
                 WassersteinScorer(window=15, window_transform=False),
