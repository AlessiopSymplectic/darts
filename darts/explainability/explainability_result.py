--- conflicted
+++ resolved
@@ -25,14 +25,9 @@
     def __init__(
         self,
         explained_forecasts: Union[
-<<<<<<< HEAD
-            Dict[integer, Dict[str, TimeSeries]],
-            Sequence[Dict[integer, Dict[str, TimeSeries]]],
             Dict[str, TimeSeries],
-=======
             Dict[int, Dict[str, TimeSeries]],
             Sequence[Dict[int, Dict[str, TimeSeries]]],
->>>>>>> 047e6958
         ],
     ):
         self.explained_forecasts = explained_forecasts
@@ -95,7 +90,7 @@
     def _query_explainability_result(
         self,
         attr: Union[Dict[int, Dict[str, Any]], Sequence[Dict[int, Dict[str, Any]]]],
-        horizon: int,
+        horizon: Optional[int] = None,
         component: Optional[str] = None,
     ) -> Any:
         """
@@ -115,29 +110,36 @@
         self._validate_input_for_querying_explainability_result(horizon, component)
         if component is None:
             component = self.available_components[0]
+
         if isinstance(attr, list):
             return [attr[i][horizon][component] for i in range(len(attr))]
+        elif all(isinstance(key, int) for key in attr.keys()):
+            return attr[horizon][component]
+        elif all(isinstance(key, str) for key in attr.keys()):
+            return attr[component]
         else:
-            return attr[horizon][component]
-
-<<<<<<< HEAD
+            raise_log(
+                ValueError(
+                    "Something went wrong. ExplainabilityResult got instantiated with an unexpected type."
+                ),
+                logger,
+            )
+
+    def _validate_input_for_querying_explainability_result(
+        self, horizon: Optional[int] = None, component: Optional[str] = None
+    ) -> None:
+        """
+        Helper that validates the input parameters of a method that queries the ExplainabilityResult.
+
+        Parameters
+        ----------
+        horizon
+            The horizon for which to return the explanation.
+        component
+            The component for which to return the explanation. Does not
+            need to be specified for univariate series.
+        """
         # validate component argument
-=======
-    def _validate_input_for_querying_explainability_result(
-        self, horizon: int, component: Optional[str] = None
-    ) -> None:
-        """
-        Helper that validates the input parameters of a method that queries the ExplainabilityResult.
-
-        Parameters
-        ----------
-        horizon
-            The horizon for which to return the explanation.
-        component
-            The component for which to return the explanation. Does not
-            need to be specified for univariate series.
-        """
->>>>>>> 047e6958
         raise_if(
             component is None and len(self.available_components) > 1,
             "The component parameter is required when the model has more than one component.",
@@ -149,43 +151,24 @@
 
         raise_if_not(
             component in self.available_components,
-            "Component {} is not available. Available components are: {}".format(
-                component, self.available_components
-            ),
-        )
-
-<<<<<<< HEAD
+            f"Component {component} is not available. Available components are: {self.available_components}",
+            logger,
+        )
+
         # validate horizon argument
         if horizon is not None:
             raise_if(
                 len(self.available_horizons) == 0,
                 "The horizon parameter can not be used for a model where all time horizons are saved in the component.",
+                logger,
             )
 
             raise_if_not(
                 horizon in self.available_horizons,
-                "Horizon {} is not available. Available horizons are: {}".format(
-                    horizon, self.available_horizons
-                ),
-            )
-
-        if isinstance(self.explained_forecasts, list):
-            return [
-                self.explained_forecasts[i][horizon][component]
-                for i in range(len(self.explained_forecasts))
-            ]
-        elif all(isinstance(key, int) for key in self.explained_forecasts.keys()):
-            return self.explained_forecasts[horizon][component]
-        elif all(isinstance(key, str) for key in self.explained_forecasts.keys()):
-            return self.explained_forecasts[component]
-        else:
-            raise_log(
-                ValueError(
-                    "Something went wrong. ExplainabilityResult got instantiated with an unexpected type."
-                ),
-                logger,
-            )
-=======
+                f"Horizon {horizon} is not available. Available horizons are: {self.available_horizons}",
+                logger,
+            )
+
 
 class ShapExplainabilityResult(ExplainabilityResult):
     """
@@ -250,5 +233,4 @@
         """
         return self._query_explainability_result(
             self.shap_explanation_object, horizon, component
-        )
->>>>>>> 047e6958
+        )